import json
import os
import unittest
from tempfile import TemporaryDirectory

import pystac
from pystac import Catalog, Item, CatalogType
from pystac.extensions.label import (
    LabelExtension,
    LabelClasses,
    LabelCount,
    LabelOverview,
    LabelStatistics,
    LabelType,
    LabelRelType,
)
import pystac.validation
from pystac.utils import get_opt
from tests.utils import TestCases, test_to_from_dict


class LabelTest(unittest.TestCase):
    def setUp(self) -> None:
        self.maxDiff = None
        self.label_example_1_uri = TestCases.get_path(
            "data-files/label/label-example-1.json"
        )
        self.label_example_2_uri = TestCases.get_path(
            "data-files/label/label-example-2.json"
        )

<<<<<<< HEAD
    def test_to_from_dict(self) -> None:
        with open(self.label_example_1_uri, encoding="utf-8") as f:
=======
    def test_rel_types(self) -> None:
        self.assertEqual(str(LabelRelType.SOURCE), "source")

    def test_to_from_dict(self) -> None:
        with open(self.label_example_1_uri) as f:
>>>>>>> a6ac4897
            label_example_1_dict = json.load(f)

        test_to_from_dict(self, Item, label_example_1_dict)

    def test_from_file(self) -> None:
        label_example_1 = Item.from_file(self.label_example_1_uri)

        overviews = get_opt(LabelExtension.ext(label_example_1).label_overviews)
        self.assertEqual(len(get_opt(overviews[0].counts)), 2)
        label_example_1.validate()

        label_example_2 = Item.from_file(self.label_example_2_uri)
        overviews2 = get_opt(LabelExtension.ext(label_example_2).label_overviews)
        self.assertEqual(len(get_opt(overviews2[0].counts)), 2)

        label_example_2.validate()

    def test_from_file_pre_081(self) -> None:
        d = pystac.StacIO.default().read_json(self.label_example_1_uri)

        d["stac_version"] = "0.8.0-rc1"
        d["properties"]["label:property"] = d["properties"]["label:properties"]
        d["properties"].pop("label:properties")
        d["properties"]["label:overview"] = d["properties"]["label:overviews"]
        d["properties"].pop("label:overviews")
        d["properties"]["label:method"] = d["properties"]["label:methods"]
        d["properties"].pop("label:methods")
        d["properties"]["label:task"] = d["properties"]["label:tasks"]
        d["properties"].pop("label:tasks")
        label_example_1 = pystac.Item.from_dict(d, migrate=True)

        self.assertEqual(len(LabelExtension.ext(label_example_1).label_tasks or []), 2)

    def test_get_sources(self) -> None:
        cat = TestCases.test_case_1()

        items = cat.get_all_items()
        item_ids = set([i.id for i in items])

        for li in items:
            if LabelExtension.ext(li).has_extension:
                sources = list(LabelExtension.ext(li).get_sources() or [])
                self.assertEqual(len(sources), 1)
                self.assertTrue(sources[0].id in item_ids)

    def test_validate_label(self) -> None:
<<<<<<< HEAD
        with open(self.label_example_1_uri, encoding="utf-8") as f:
=======
        with open(self.label_example_1_uri) as f:
>>>>>>> a6ac4897
            label_example_1_dict = json.load(f)
        pystac.validation.validate_dict(
            label_example_1_dict, pystac.STACObjectType.ITEM
        )

        with TemporaryDirectory(dir=os.getcwd()) as tmp_dir:
            cat_dir = os.path.join(tmp_dir, "catalog")
            catalog = TestCases.test_case_1()
            catalog.normalize_and_save(cat_dir, catalog_type=CatalogType.SELF_CONTAINED)

            cat_read = Catalog.from_file(os.path.join(cat_dir, "catalog.json"))
            label_item_read = cat_read.get_item("area-2-2-labels", recursive=True)
            assert label_item_read is not None
            label_item_read.validate()

    def test_read_label_item_owns_asset(self) -> None:
        item = next(
            x
            for x in TestCases.test_case_2().get_all_items()
            if LabelExtension.ext(x).has_extension
        )
        assert len(item.assets) > 0
        for asset_key in item.assets:
            self.assertEqual(item.assets[asset_key].owner, item)

    def test_label_description(self) -> None:
        label_item = pystac.Item.from_file(self.label_example_1_uri)

        # Get
        self.assertIn("label:description", label_item.properties)
        label_desc = LabelExtension.ext(label_item).label_description
        self.assertEqual(label_desc, label_item.properties["label:description"])

        # Set
        LabelExtension.ext(label_item).label_description = "A detailed description"
        self.assertEqual(
            "A detailed description", label_item.properties["label:description"]
        )
        label_item.validate()

    def test_label_type(self) -> None:
        label_item = pystac.Item.from_file(self.label_example_1_uri)

        # Get
        self.assertIn("label:type", label_item.properties)
        label_type = LabelExtension.ext(label_item).label_type
        self.assertEqual(label_type, label_item.properties["label:type"])

        # Set
        LabelExtension.ext(label_item).label_type = LabelType.RASTER
        self.assertEqual(LabelType.RASTER, label_item.properties["label:type"])
        label_item.validate()

    def test_label_properties(self) -> None:
        label_item = pystac.Item.from_file(self.label_example_1_uri)
        label_item2 = pystac.Item.from_file(self.label_example_2_uri)

        # Get
        self.assertIn("label:properties", label_item.properties)
        label_prop = LabelExtension.ext(label_item).label_properties
        self.assertEqual(label_prop, label_item.properties["label:properties"])
        raster_label_prop = LabelExtension.ext(label_item2).label_properties
        self.assertEqual(raster_label_prop, None)

        # Set
        LabelExtension.ext(label_item).label_properties = ["prop1", "prop2"]
        self.assertEqual(["prop1", "prop2"], label_item.properties["label:properties"])
        label_item.validate()

    def test_label_classes(self) -> None:
        # Get
        label_item = pystac.Item.from_file(self.label_example_1_uri)
        label_classes = LabelExtension.ext(label_item).label_classes

        self.assertEqual(len(get_opt(label_classes)), 2)
        self.assertEqual(get_opt(label_classes)[1].classes, ["three", "four"])

        # Set
        new_classes = [
            LabelClasses.create(name="label2", classes=["five", "six"]),
            LabelClasses.create(name="label", classes=["seven", "eight"]),
        ]

        LabelExtension.ext(label_item).label_classes = new_classes
        self.assertEqual(
            [
                class_name
                for lc in label_item.properties["label:classes"]
                for class_name in lc["classes"]
            ],
            ["five", "six", "seven", "eight"],
        )

        label_item.validate()

    def test_label_tasks(self) -> None:
        label_item = pystac.Item.from_file(self.label_example_1_uri)

        # Get
        self.assertIn("label:tasks", label_item.properties)
        label_prop = LabelExtension.ext(label_item).label_tasks
        self.assertEqual(label_prop, ["classification", "regression"])

        # Set
        LabelExtension.ext(label_item).label_tasks = ["classification"]
        self.assertEqual(["classification"], label_item.properties["label:tasks"])
        label_item.validate()

    def test_label_methods(self) -> None:
        label_item = pystac.Item.from_file(self.label_example_1_uri)

        # Get
        self.assertIn("label:methods", label_item.properties)
        label_prop = LabelExtension.ext(label_item).label_methods
        self.assertEqual(label_prop, ["manual"])

        # Set
        LabelExtension.ext(label_item).label_methods = ["manual", "automated"]
        self.assertEqual(
            ["manual", "automated"], label_item.properties["label:methods"]
        )
        label_item.validate()

    def test_label_overviews(self) -> None:
        # Get
        label_item = pystac.Item.from_file(self.label_example_1_uri)
        label_ext = LabelExtension.ext(label_item)
        label_overviews = get_opt(label_ext.label_overviews)

        label_item2 = pystac.Item.from_file(self.label_example_2_uri)
        label_ext2 = LabelExtension.ext(label_item2)
        label_overviews2 = get_opt(label_ext2.label_overviews)

        self.assertEqual(len(label_overviews), 2)
        self.assertEqual(label_overviews[1].property_key, "label-reg")
        self.assertEqual(label_overviews2[1].property_key, None)  # Raster

        label_counts = get_opt(label_overviews[0].counts)
        self.assertEqual(label_counts[1].count, 17)
        fisrt_overview_counts = get_opt(label_ext.label_overviews)[0].counts
        assert fisrt_overview_counts is not None
        fisrt_overview_counts[1].count = 18
        self.assertEqual(
            label_item.properties["label:overviews"][0]["counts"][1]["count"], 18
        )

        label_statistics = get_opt(label_overviews[1].statistics)
        self.assertEqual(label_statistics[0].name, "mean")
        second_overview_statistics = get_opt(label_ext.label_overviews)[1].statistics
        assert second_overview_statistics is not None
        second_overview_statistics[0].name = "avg"
        self.assertEqual(
            label_item.properties["label:overviews"][1]["statistics"][0]["name"], "avg"
        )

        # Set
        new_overviews = [
            LabelOverview.create(
                property_key="label2",
                counts=[
                    LabelCount.create(name="one", count=1),
                    LabelCount.create(name="two", count=1),
                ],
            ),
            LabelOverview.create(
                property_key="label-reg",
                statistics=[
                    LabelStatistics.create(name="min", value=0.1),
                    LabelStatistics.create(name="max", value=1.0),
                ],
            ),
        ]

        label_ext.label_overviews = new_overviews
        self.assertEqual(
            [
                (count["name"], count["count"])
                for count in label_item.properties["label:overviews"][0]["counts"]
            ],
            [("one", 1), ("two", 1)],
        )

        self.assertEqual(
            [
                (count["name"], count["value"])
                for count in label_item.properties["label:overviews"][1]["statistics"]
            ],
            [("min", 0.1), ("max", 1.0)],
        )

        label_item.validate()<|MERGE_RESOLUTION|>--- conflicted
+++ resolved
@@ -29,16 +29,11 @@
             "data-files/label/label-example-2.json"
         )
 
-<<<<<<< HEAD
+    def test_rel_types(self) -> None:
+        self.assertEqual(str(LabelRelType.SOURCE), "source")
+
     def test_to_from_dict(self) -> None:
         with open(self.label_example_1_uri, encoding="utf-8") as f:
-=======
-    def test_rel_types(self) -> None:
-        self.assertEqual(str(LabelRelType.SOURCE), "source")
-
-    def test_to_from_dict(self) -> None:
-        with open(self.label_example_1_uri) as f:
->>>>>>> a6ac4897
             label_example_1_dict = json.load(f)
 
         test_to_from_dict(self, Item, label_example_1_dict)
@@ -85,11 +80,7 @@
                 self.assertTrue(sources[0].id in item_ids)
 
     def test_validate_label(self) -> None:
-<<<<<<< HEAD
         with open(self.label_example_1_uri, encoding="utf-8") as f:
-=======
-        with open(self.label_example_1_uri) as f:
->>>>>>> a6ac4897
             label_example_1_dict = json.load(f)
         pystac.validation.validate_dict(
             label_example_1_dict, pystac.STACObjectType.ITEM
