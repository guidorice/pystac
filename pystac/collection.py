<<<<<<< HEAD
import os
import json
import numbers
from collections import abc
from datetime import datetime
=======
from copy import copy, deepcopy
from datetime import datetime as Datetime
from typing import (
    Any,
    Dict,
    Generic,
    Iterable,
    List,
    Optional,
    TYPE_CHECKING,
    Tuple,
    Type,
    TypeVar,
    Union,
    cast,
)

>>>>>>> 4c7c775a
import dateutil.parser
from dateutil import tz

import pystac
from pystac import STACObjectType, CatalogType
from pystac.asset import Asset
from pystac.catalog import Catalog
from pystac.layout import HrefLayoutStrategy
from pystac.link import Link
<<<<<<< HEAD
from pystac.utils import datetime_to_str


fieldsfilename = os.path.join(os.path.dirname(__file__),
                              "resources", "fields-normalized.json")
with open(fieldsfilename) as f:
    jsonfields = json.load(f)
summaryfields = {}
for name, desc in jsonfields["metadata"].items():
    if desc.get("summary", True):
        summaryfields[name] = {"mergeArrays": desc.get("mergeArrays", False)}


class Collection(Catalog):
    """A Collection extends the Catalog spec with additional metadata that helps
    enable discovery.

    Args:
        id (str): Identifier for the collection. Must be unique within the STAC.
        description (str): Detailed multi-line description to fully explain the collection.
            `CommonMark 0.28 syntax <http://commonmark.org/>`_ MAY be used for rich text
            representation.
        extent (Extent): Spatial and temporal extents that describe the bounds of
            all items contained within this Collection.
        title (str or None): Optional short descriptive one-line title for the collection.
        stac_extensions (List[str]): Optional list of extensions the Collection implements.
        href (str or None): Optional HREF for this collection, which be set as the collection's
            self link's HREF.
        catalog_type (str or None): Optional catalog type for this catalog. Must
            be one of the values in :class`~pystac.CatalogType`.
        license (str):  Collection's license(s) as a `SPDX License identifier
            <https://spdx.org/licenses/>`_, `various`, or `proprietary`. If collection includes
            data with multiple different licenses, use `various` and add a link for each.
            Defaults to 'proprietary'.
        keywords (List[str]): Optional list of keywords describing the collection.
        providers (List[Provider]): Optional list of providers of this Collection.
        properties (dict): Optional dict of common fields across referenced items.
        summaries (dict): An optional map of property summaries,
            either a set of values or statistics such as a range.
        extra_fields (dict or None): Extra fields that are part of the top-level JSON properties
            of the Collection.

    Attributes:
        id (str): Identifier for the collection.
        description (str): Detailed multi-line description to fully explain the collection.
        extent (Extent): Spatial and temporal extents that describe the bounds of
            all items contained within this Collection.
        title (str or None): Optional short descriptive one-line title for the collection.
        stac_extensions (List[str]): Optional list of extensions the Collection implements.
        keywords (List[str] or None): Optional list of keywords describing the collection.
        providers (List[Provider] or None): Optional list of providers of this Collection.
        properties (dict or None): Optional dict of common fields across referenced items.
        summaries (dict or None): An optional map of property summaries,
            either a set of values or statistics such as a range.
        links (List[Link]): A list of :class:`~pystac.Link` objects representing
            all links associated with this Collection.
        extra_fields (dict or None): Extra fields that are part of the top-level JSON properties
            of the Catalog.
    """

    STAC_OBJECT_TYPE = STACObjectType.COLLECTION

    DEFAULT_FILE_NAME = "collection.json"
    """Default file name that will be given to this STAC object in a cononical format."""
    def __init__(self,
                 id,
                 description,
                 extent,
                 title=None,
                 stac_extensions=None,
                 href=None,
                 extra_fields=None,
                 catalog_type=None,
                 license='proprietary',
                 keywords=None,
                 providers=None,
                 properties=None,
                 summaries=None):
        super(Collection, self).__init__(id, description, title, stac_extensions, extra_fields,
                                         href, catalog_type)
        self.extent = extent
        self.license = license

        self.stac_extensions = stac_extensions
        self.keywords = keywords
        self.providers = providers
        self.properties = properties
        self.summaries = summaries

    def __repr__(self):
        return '<Collection id={}>'.format(self.id)

    def create_summary(self):
        """Creates a summary from current items
        It will remove the content of the previous collection summary, in case it exists
        """
        self.summaries = {}
        for item in self.get_items():
            self.update_summary_with_item(item)

    def update_summary_with_item(self, item):
        if self.summaries is None:
            self.summaries = {}
        for k, v in item.properties.items():
            if k in summaryfields:
                if isinstance(v, list):
                    if k not in self.summaries:
                        self.summaries[k] = []
                    if summaryfields[k]["mergeArrays"]:
                        self.summaries[k] = list(set(self.summaries[k]) | set(v))
                    else:
                        if v not in self.summaries[k]:
                            self.summaries[k].append(v)
                elif isinstance(v, numbers.Number):
                    if k not in self.summaries:
                        self.summaries[k] = {"min": v, "max": v}
                    else:
                        self.summaries[k] = {"min": min([v, self.summaries[k]["min"]]),
                                             "max": max([v, self.summaries[k]["max"]])}
                else:
                    if k not in self.summaries:
                        self.summaries[k] = []
                    if v not in self.summaries[k]:
                        self.summaries[k].append(v)

    def add_item(self, item, title=None, update_summary=True):
        super(Collection, self).add_item(item, title)
        item.set_collection(self)
        self.update_summary_with_item(item)

    def to_dict(self, include_self_link=True):
        d = super(Collection, self).to_dict(include_self_link)
        d['extent'] = self.extent.to_dict()
        d['license'] = self.license
        if self.stac_extensions is not None:
            d['stac_extensions'] = self.stac_extensions
        if self.keywords is not None:
            d['keywords'] = self.keywords
        if self.providers is not None:
            d['providers'] = list(map(lambda x: x.to_dict(), self.providers))
        if self.properties is not None:
            d['properties'] = self.properties
        if self.summaries is not None:
            d['summaries'] = self.summaries

        return deepcopy(d)

    def clone(self):
        clone = Collection(id=self.id,
                           description=self.description,
                           extent=self.extent.clone(),
                           title=self.title,
                           stac_extensions=self.stac_extensions,
                           extra_fields=self.extra_fields,
                           catalog_type=self.catalog_type,
                           license=self.license,
                           keywords=self.keywords,
                           providers=self.providers,
                           properties=self.properties,
                           summaries=self.summaries)

        clone._resolved_objects.cache(clone)

        for link in self.links:
            if link.rel == 'root':
                # Collection __init__ sets correct root to clone; don't reset
                # if the root link points to self
                root_is_self = link.is_resolved() and link.target is self
                if not root_is_self:
                    clone.set_root(None)
                    clone.add_link(link.clone())
            else:
                clone.add_link(link.clone())

        return clone

    @classmethod
    def from_dict(cls, d, href=None, root=None):
        catalog_type = CatalogType.determine_type(d)

        d = deepcopy(d)
        id = d.pop('id')
        description = d.pop('description')
        license = d.pop('license')
        extent = Extent.from_dict(d.pop('extent'))
        title = d.get('title')
        stac_extensions = d.get('stac_extensions')
        keywords = d.get('keywords')
        providers = d.get('providers')
        if providers is not None:
            providers = list(map(lambda x: Provider.from_dict(x), providers))
        properties = d.get('properties')
        summaries = d.get('summaries')
        links = d.pop('links')

        d.pop('stac_version')

        collection = Collection(id=id,
                                description=description,
                                extent=extent,
                                title=title,
                                stac_extensions=stac_extensions,
                                extra_fields=d,
                                license=license,
                                keywords=keywords,
                                providers=providers,
                                properties=properties,
                                summaries=summaries,
                                href=href,
                                catalog_type=catalog_type)

        for link in links:
            if link['rel'] == 'root':
                # Remove the link that's generated in Catalog's constructor.
                collection.remove_links('root')

            if link['rel'] != 'self' or href is None:
                collection.add_link(Link.from_dict(link))

        return collection

    def update_extent_from_items(self):
        """
        Update datetime and bbox based on all items to a single bbox and time window.
        """
        self.extent = Extent.from_items(self.get_all_items())

=======
from pystac.utils import datetime_to_str, get_required
>>>>>>> 4c7c775a

if TYPE_CHECKING:
    from pystac.item import Item as Item_Type

T = TypeVar("T")


class SpatialExtent:
    """Describes the spatial extent of a Collection.

    Args:
        bboxes (List[List[float]]): A list of bboxes that represent the spatial
            extent of the collection. Each bbox can be 2D or 3D. The length of the bbox
            array must be 2*n where n is the number of dimensions. For example, a
            2D Collection with only one bbox would be [[xmin, ymin, xmax, ymax]]

    Attributes:
        bboxes (List[List[float]]): A list of bboxes that represent the spatial
            extent of the collection. Each bbox can be 2D or 3D. The length of the bbox
            array must be 2*n where n is the number of dimensions. For example, a
            2D Collection with only one bbox would be [[xmin, ymin, xmax, ymax]]
    """

    def __init__(self, bboxes: Union[List[List[float]], List[float]]) -> None:
        # A common mistake is to pass in a single bbox instead of a list of bboxes.
        # Account for this by transforming the input in that case.
        if isinstance(bboxes, list) and isinstance(bboxes[0], float):
            self.bboxes: List[List[float]] = [cast(List[float], bboxes)]
        else:
            self.bboxes = cast(List[List[float]], bboxes)

    def to_dict(self) -> Dict[str, Any]:
        """Generate a dictionary representing the JSON of this SpatialExtent.

        Returns:
            dict: A serialization of the SpatialExtent that can be written out as JSON.
        """
        d = {"bbox": self.bboxes}
        return d

    def clone(self) -> "SpatialExtent":
        """Clones this object.

        Returns:
            SpatialExtent: The clone of this object.
        """
        return SpatialExtent(deepcopy(self.bboxes))

    @staticmethod
    def from_dict(d: Dict[str, Any]) -> "SpatialExtent":
        """Constructs an SpatialExtent from a dict.

        Returns:
            SpatialExtent: The SpatialExtent deserialized from the JSON dict.
        """
        return SpatialExtent(bboxes=d["bbox"])

    @staticmethod
    def from_coordinates(coordinates: List[Any]) -> "SpatialExtent":
        """Constructs a SpatialExtent from a set of coordinates.

        This method will only produce a single bbox that covers all points
        in the coordinate set.

        Args:
            coordinates (List[float]): Coordinates to derive the bbox from.

        Returns:
            SpatialExtent: A SpatialExtent with a single bbox that covers the
            given coordinates.
        """

        def process_coords(
            coord_lists: List[Any],
            xmin: Optional[float] = None,
            ymin: Optional[float] = None,
            xmax: Optional[float] = None,
            ymax: Optional[float] = None,
        ) -> Tuple[Optional[float], Optional[float], Optional[float], Optional[float]]:
            for coord in coord_lists:
                if isinstance(coord[0], list):
                    xmin, ymin, xmax, ymax = process_coords(
                        coord, xmin, ymin, xmax, ymax
                    )
                else:
                    x, y = coord
                    if xmin is None or x < xmin:
                        xmin = x
                    elif xmax is None or xmax < x:
                        xmax = x
                    if ymin is None or y < ymin:
                        ymin = y
                    elif ymax is None or ymax < y:
                        ymax = y
            return xmin, ymin, xmax, ymax

        xmin, ymin, xmax, ymax = process_coords(coordinates)

        if xmin is None or ymin is None or xmax is None or ymax is None:
            raise ValueError(
                f"Could not determine bounds from coordinate sequence {coordinates}"
            )

        return SpatialExtent([[xmin, ymin, xmax, ymax]])


class TemporalExtent:
    """Describes the temporal extent of a Collection.

    Args:
        intervals (List[List[datetime]]):  A list of two datetimes wrapped in a list,
        representing the temporal extent of a Collection. Open date ranges are supported
        by setting either the start (the first element of the interval) or the end (the
        second element of the interval) to None.


    Attributes:
        intervals (List[List[datetime]]):  A list of two datetimes wrapped in a list,
        representing the temporal extent of a Collection. Open date ranges are
        represented by either the start (the first element of the interval) or the
        end (the second element of the interval) being None.

    Note:
        Datetimes are required to be in UTC.
    """

    def __init__(
        self, intervals: Union[List[List[Optional[Datetime]]], List[Optional[Datetime]]]
    ):
        # A common mistake is to pass in a single interval instead of a
        # list of intervals. Account for this by transforming the input
        # in that case.
        if isinstance(intervals, list) and isinstance(intervals[0], Datetime):
            self.intervals = [cast(List[Optional[Datetime]], intervals)]
        else:
            self.intervals = cast(List[List[Optional[Datetime]]], intervals)

    def to_dict(self) -> Dict[str, Any]:
        """Generate a dictionary representing the JSON of this TemporalExtent.

        Returns:
            dict: A serialization of the TemporalExtent that can be written out as JSON.
        """
        encoded_intervals: List[List[Optional[str]]] = []
        for i in self.intervals:
            start = None
            end = None

            if i[0] is not None:
                start = datetime_to_str(i[0])

            if i[1] is not None:
                end = datetime_to_str(i[1])

            encoded_intervals.append([start, end])

        d = {"interval": encoded_intervals}
        return d

    def clone(self) -> "TemporalExtent":
        """Clones this object.

        Returns:
            TemporalExtent: The clone of this object.
        """
        return TemporalExtent(intervals=deepcopy(self.intervals))

    @staticmethod
    def from_dict(d: Dict[str, Any]) -> "TemporalExtent":
        """Constructs an TemporalExtent from a dict.

        Returns:
            TemporalExtent: The TemporalExtent deserialized from the JSON dict.
        """
        parsed_intervals: List[List[Optional[Datetime]]] = []
        for i in d["interval"]:
            start = None
            end = None

            if i[0]:
                start = dateutil.parser.parse(i[0])
            if i[1]:
                end = dateutil.parser.parse(i[1])
            parsed_intervals.append([start, end])

        return TemporalExtent(intervals=parsed_intervals)

    @staticmethod
    def from_now() -> "TemporalExtent":
        """Constructs an TemporalExtent with a single open interval that has
        the start time as the current time.

        Returns:
            TemporalExtent: The resulting TemporalExtent.
        """
        return TemporalExtent(
            intervals=[[Datetime.utcnow().replace(microsecond=0), None]]
        )


class Extent:
    """Describes the spatiotemporal extents of a Collection.

    Args:
        spatial (SpatialExtent): Potential spatial extent covered by the collection.
        temporal (TemporalExtent): Potential temporal extent covered by the collection.

    Attributes:
        spatial (SpatialExtent): Potential spatial extent covered by the collection.
        temporal (TemporalExtent): Potential temporal extent covered by the collection.
    """

    def __init__(self, spatial: SpatialExtent, temporal: TemporalExtent):
        self.spatial = spatial
        self.temporal = temporal

    def to_dict(self) -> Dict[str, Any]:
        """Generate a dictionary representing the JSON of this Extent.

        Returns:
            dict: A serialization of the Extent that can be written out as JSON.
        """
        d = {"spatial": self.spatial.to_dict(), "temporal": self.temporal.to_dict()}

        return d

    def clone(self) -> "Extent":
        """Clones this object.

        Returns:
            Extent: The clone of this extent.
        """
        return Extent(spatial=copy(self.spatial), temporal=copy(self.temporal))

    @staticmethod
    def from_dict(d: Dict[str, Any]) -> "Extent":
        """Constructs an Extent from a dict.

        Returns:
            Extent: The Extent deserialized from the JSON dict.
        """

        # Handle pre-0.8 spatial extents
        spatial_extent = d["spatial"]
        if isinstance(spatial_extent, list):
            spatial_extent_dict: Dict[str, Any] = {"bbox": [spatial_extent]}
        else:
            spatial_extent_dict = spatial_extent

        # Handle pre-0.8 temporal extents
        temporal_extent = d["temporal"]
        if isinstance(temporal_extent, list):
            temporal_extent_dict: Dict[str, Any] = {"interval": [temporal_extent]}
        else:
            temporal_extent_dict = temporal_extent

        return Extent(
            SpatialExtent.from_dict(spatial_extent_dict),
            TemporalExtent.from_dict(temporal_extent_dict),
        )

    @staticmethod
    def from_items(items: Iterable["Item_Type"]) -> "Extent":
        """Create an Extent based on the datetimes and bboxes of a list of items.

        Args:
            items (List[Item]): A list of items to derive the extent from.

        Returns:
            Extent: An Extent that spatially and temporally covers all of the
                given items.
        """
        bounds_values: List[List[float]] = [
            [float("inf")],
            [float("inf")],
            [float("-inf")],
            [float("-inf")],
        ]
        datetimes: List[Datetime] = []
        starts: List[Datetime] = []
        ends: List[Datetime] = []

        for item in items:
            if item.bbox is not None:
                for i in range(0, 4):
                    bounds_values[i].append(item.bbox[i])
            if item.datetime is not None:
                datetimes.append(item.datetime)
            if item.common_metadata.start_datetime is not None:
                starts.append(item.common_metadata.start_datetime)
            if item.common_metadata.end_datetime is not None:
                ends.append(item.common_metadata.end_datetime)

        if not any(datetimes + starts):
            start_timestamp = None
        else:
            start_timestamp = min(
                [
                    dt if dt.tzinfo else dt.replace(tzinfo=tz.UTC)
                    for dt in datetimes + starts
                ]
            )
        if not any(datetimes + ends):
            end_timestamp = None
        else:
            end_timestamp = max(
                [
                    dt if dt.tzinfo else dt.replace(tzinfo=tz.UTC)
                    for dt in datetimes + ends
                ]
            )

        spatial = SpatialExtent(
            [
                [
                    min(bounds_values[0]),
                    min(bounds_values[1]),
                    max(bounds_values[2]),
                    max(bounds_values[3]),
                ]
            ]
        )
        temporal = TemporalExtent([[start_timestamp, end_timestamp]])

        return Extent(spatial, temporal)


class Provider:
    """Provides information about a provider of STAC data. A provider is any of the
    organizations that captured or processed the content of the collection and therefore
    influenced the data offered by this collection. May also include information about
    the final storage provider hosting the data.

    Args:
        name (str): The name of the organization or the individual.
        description (str): Optional multi-line description to add further provider
            information such as processing details for processors and producers,
            hosting details for hosts or basic contact information.
        roles (List[str]): Optional roles of the provider. Any of
            licensor, producer, processor or host.
        url (str): Optional homepage on which the provider describes the dataset
            and publishes contact information.

    Attributes:
        name (str): The name of the organization or the individual.
        description (str): Optional multi-line description to add further provider
            information such as processing details for processors and producers,
            hosting details for hosts or basic contact information.
        roles (List[str]): Optional roles of the provider. Any of
            licensor, producer, processor or host.
        url (str): Optional homepage on which the provider describes the dataset
            and publishes contact information.
    """

    def __init__(
        self,
        name: str,
        description: Optional[str] = None,
        roles: Optional[List[str]] = None,
        url: Optional[str] = None,
    ):
        self.name = name
        self.description = description
        self.roles = roles
        self.url = url

    def to_dict(self) -> Dict[str, Any]:
        """Generate a dictionary representing the JSON of this Provider.

        Returns:
            dict: A serialization of the Provider that can be written out as JSON.
        """
        d: Dict[str, Any] = {"name": self.name}
        if self.description is not None:
            d["description"] = self.description
        if self.roles is not None:
            d["roles"] = self.roles
        if self.url is not None:
            d["url"] = self.url

        return d

    @staticmethod
    def from_dict(d: Dict[str, Any]) -> "Provider":
        """Constructs an Provider from a dict.

        Returns:
            TemporalExtent: The Provider deserialized from the JSON dict.
        """
        return Provider(
            name=d["name"],
            description=d.get("description"),
            roles=d.get("roles"),
            url=d.get("url"),
        )


class RangeSummary(Generic[T]):
    def __init__(self, minimum: T, maximum: T):
        self.minimum = minimum
        self.maximum = maximum

    def to_dict(self) -> Dict[str, Any]:
        return {"minimum": self.minimum, "maximum": self.maximum}

    @classmethod
    def from_dict(cls, d: Dict[str, Any], typ: Type[T] = Any) -> "RangeSummary[T]":
        minimum: Optional[T] = get_required(d.get("minimum"), "RangeSummary", "minimum")
        maximum: Optional[T] = get_required(d.get("maximum"), "RangeSummary", "maximum")
        return cls(minimum=minimum, maximum=maximum)


class Summaries:
    def __init__(self, summaries: Dict[str, Any]) -> None:
        self._summaries = summaries

        self.lists: Dict[str, List[Any]] = {}
        self.ranges: Dict[str, RangeSummary[Any]] = {}
        self.schemas: Dict[str, Dict[str, Any]] = {}
        self.other: Dict[str, Any] = {}

        for prop_key, summary in summaries.items():
            self.add(prop_key, summary)

    def get_list(self, prop: str, typ: Type[T]) -> Optional[List[T]]:
        return self.lists.get(prop)

    def get_range(self, prop: str, typ: Type[T]) -> Optional[RangeSummary[T]]:
        return self.ranges.get(prop)

    def get_schema(self, prop: str) -> Optional[Dict[str, Any]]:
        return self.schemas.get(prop)

    def add(
        self,
        prop_key: str,
        summary: Union[List[Any], RangeSummary[Any], Dict[str, Any]],
    ) -> None:
        if isinstance(summary, list):
            self.lists[prop_key] = summary
        elif isinstance(summary, dict):
            if "minimum" in summary:
                self.ranges[prop_key] = RangeSummary[Any].from_dict(
                    cast(Dict[str, Any], summary)
                )
            else:
                self.schemas[prop_key] = summary
        elif isinstance(summary, RangeSummary):
            self.ranges[prop_key] = summary
        else:
            self.other[prop_key] = summary

    def remove(self, prop_key: str) -> None:
        self.lists.pop(prop_key, None)
        self.ranges.pop(prop_key, None)
        self.schemas.pop(prop_key, None)
        self.other.pop(prop_key, None)

    def is_empty(self):
        return not (
            any(self.lists) or any(self.ranges) or any(self.schemas) or any(self.other)
        )

    def to_dict(self) -> Dict[str, Any]:
        return {
            **self.lists,
            **{k: v.to_dict() for k, v in self.ranges.items()},
            **self.schemas,
            **self.other,
        }

    @classmethod
    def empty(cls) -> "Summaries":
        return Summaries({})


class Collection(Catalog):
    """A Collection extends the Catalog spec with additional metadata that helps
    enable discovery.

    Args:
        id (str): Identifier for the collection. Must be unique within the STAC.
        description (str): Detailed multi-line description to fully explain the
            collection. `CommonMark 0.28 syntax <http://commonmark.org/>`_ MAY
            be used for rich text representation.
        extent (Extent): Spatial and temporal extents that describe the bounds of
            all items contained within this Collection.
        title (str or None): Optional short descriptive one-line title for the
            collection.
        stac_extensions (List[str]): Optional list of extensions the Collection
            implements.
        href (str or None): Optional HREF for this collection, which be set as the
            collection's self link's HREF.
        catalog_type (str or None): Optional catalog type for this catalog. Must
            be one of the values in :class`~pystac.CatalogType`.
        license (str):  Collection's license(s) as a
            `SPDX License identifier <https://spdx.org/licenses/>`_,
            `various`, or `proprietary`. If collection includes
            data with multiple different licenses, use `various` and add a link for
            each. Defaults to 'proprietary'.
        keywords (List[str]): Optional list of keywords describing the collection.
        providers (List[Provider]): Optional list of providers of this Collection.
        summaries (dict): An optional map of property summaries,
            either a set of values or statistics such as a range.
        extra_fields (dict or None): Extra fields that are part of the top-level
            JSON properties of the Collection.

    Attributes:
        id (str): Identifier for the collection.
        description (str): Detailed multi-line description to fully explain the
            collection.
        extent (Extent): Spatial and temporal extents that describe the bounds of
            all items contained within this Collection.
        title (str or None): Optional short descriptive one-line title for the
            collection.
        stac_extensions (List[str]): Optional list of extensions the Collection
            implements.
        keywords (List[str] or None): Optional list of keywords describing the
            collection.
        providers (List[Provider] or None): Optional list of providers of this
            Collection.
        assets (Optional[Dict[str, Asset]]): Optional map of Assets
        summaries (dict or None): An optional map of property summaries,
            either a set of values or statistics such as a range.
        links (List[Link]): A list of :class:`~pystac.Link` objects representing
            all links associated with this Collection.
        extra_fields (dict or None): Extra fields that are part of the top-level
            JSON properties of the Catalog.
    """

    STAC_OBJECT_TYPE = STACObjectType.COLLECTION

    DEFAULT_FILE_NAME = "collection.json"
    """Default file name that will be given to this STAC object
    in a canonical format."""

    def __init__(
        self,
        id: str,
        description: str,
        extent: Extent,
        title: Optional[str] = None,
        stac_extensions: Optional[List[str]] = None,
        href: Optional[str] = None,
        extra_fields: Optional[Dict[str, Any]] = None,
        catalog_type: Optional[CatalogType] = None,
        license: str = "proprietary",
        keywords: Optional[List[str]] = None,
        providers: Optional[List[Provider]] = None,
        summaries: Optional[Summaries] = None,
    ):
        super().__init__(
            id,
            description,
            title,
            stac_extensions,
            extra_fields,
            href,
            catalog_type or CatalogType.ABSOLUTE_PUBLISHED,
        )
        self.extent = extent
        self.license = license

        self.stac_extensions: List[str] = stac_extensions or []
        self.keywords = keywords
        self.providers = providers
        self.summaries = summaries or Summaries.empty()

        self.assets: Dict[str, Asset] = {}

    def __repr__(self) -> str:
        return "<Collection id={}>".format(self.id)

    def add_item(
        self,
        item: "Item_Type",
        title: Optional[str] = None,
        strategy: Optional[HrefLayoutStrategy] = None,
    ) -> None:
        super().add_item(item, title, strategy)
        item.set_collection(self)

    def to_dict(self, include_self_link: bool = True) -> Dict[str, Any]:
        d = super().to_dict(include_self_link)
        d["extent"] = self.extent.to_dict()
        d["license"] = self.license
        if self.stac_extensions is not None:
            d["stac_extensions"] = self.stac_extensions
        if self.keywords is not None:
            d["keywords"] = self.keywords
        if self.providers is not None:
            d["providers"] = list(map(lambda x: x.to_dict(), self.providers))
        if not self.summaries.is_empty():
            d["summaries"] = self.summaries.to_dict()
        if any(self.assets):
            d["assets"] = {k: v.to_dict() for k, v in self.assets.items()}

        return d

    def clone(self) -> "Collection":
        clone = Collection(
            id=self.id,
            description=self.description,
            extent=self.extent.clone(),
            title=self.title,
            stac_extensions=self.stac_extensions,
            extra_fields=self.extra_fields,
            catalog_type=self.catalog_type,
            license=self.license,
            keywords=self.keywords,
            providers=self.providers,
            summaries=self.summaries,
        )

        clone._resolved_objects.cache(clone)

        for link in self.links:
            if link.rel == "root":
                # Collection __init__ sets correct root to clone; don't reset
                # if the root link points to self
                root_is_self = link.is_resolved() and link.target is self
                if not root_is_self:
                    clone.set_root(None)
                    clone.add_link(link.clone())
            else:
                clone.add_link(link.clone())

        return clone

    @classmethod
    def from_dict(
        cls,
        d: Dict[str, Any],
        href: Optional[str] = None,
        root: Optional[Catalog] = None,
        migrate: bool = False,
    ) -> "Collection":
        if migrate:
            result = pystac.read_dict(d, href=href, root=root)
            if not isinstance(result, Collection):
                raise pystac.STACError(f"{result} is not a Catalog")
            return result

        catalog_type = CatalogType.determine_type(d)

        d = deepcopy(d)
        id = d.pop("id")
        description = d.pop("description")
        license = d.pop("license")
        extent = Extent.from_dict(d.pop("extent"))
        title = d.get("title")
        stac_extensions = d.get("stac_extensions")
        keywords = d.get("keywords")
        providers = d.get("providers")
        if providers is not None:
            providers = list(map(lambda x: Provider.from_dict(x), providers))
        summaries = d.get("summaries")
        if summaries is not None:
            summaries = Summaries(summaries)

        assets: Optional[Dict[str, Any]] = d.get("assets", None)
        links = d.pop("links")

        d.pop("stac_version")

        collection = Collection(
            id=id,
            description=description,
            extent=extent,
            title=title,
            stac_extensions=stac_extensions,
            extra_fields=d,
            license=license,
            keywords=keywords,
            providers=providers,
            summaries=summaries,
            href=href,
            catalog_type=catalog_type,
        )

        for link in links:
            if link["rel"] == "root":
                # Remove the link that's generated in Catalog's constructor.
                collection.remove_links("root")

            if link["rel"] != "self" or href is None:
                collection.add_link(Link.from_dict(link))

        if assets is not None:
            for asset_key, asset_dict in assets.items():
                collection.add_asset(asset_key, Asset(asset_dict))

        return collection

    def get_assets(self) -> Dict[str, Asset]:
        """Get this item's assets.

        Returns:
            Dict[str, Asset]: A copy of the dictionary of this item's assets.
        """
        return dict(self.assets.items())

    def add_asset(self, key: str, asset: Asset) -> None:
        """Adds an Asset to this item.

        Args:
            key (str): The unique key of this asset.
            asset (Asset): The Asset to add.
        """
        asset.set_owner(self)
        self.assets[key] = asset

    def update_extent_from_items(self) -> None:
        """
        Update datetime and bbox based on all items to a single bbox and time window.
        """
        self.extent = Extent.from_items(self.get_all_items())

    def full_copy(
        self, root: Optional["Catalog"] = None, parent: Optional["Catalog"] = None
    ) -> "Collection":
        return cast(Collection, super().full_copy(root, parent))

    @classmethod
    def from_file(
        cls, href: str, stac_io: Optional[pystac.StacIO] = None
    ) -> "Collection":
        result = super().from_file(href, stac_io)
        if not isinstance(result, Collection):
            raise pystac.STACTypeError(f"{result} is not a {Collection}.")
        return result<|MERGE_RESOLUTION|>--- conflicted
+++ resolved
@@ -1,28 +1,18 @@
-<<<<<<< HEAD
-import os
-import json
-import numbers
-from collections import abc
-from datetime import datetime
-=======
 from copy import copy, deepcopy
 from datetime import datetime as Datetime
 from typing import (
     Any,
     Dict,
-    Generic,
     Iterable,
     List,
     Optional,
     TYPE_CHECKING,
     Tuple,
-    Type,
     TypeVar,
     Union,
     cast,
 )
 
->>>>>>> 4c7c775a
 import dateutil.parser
 from dateutil import tz
 
@@ -32,243 +22,13 @@
 from pystac.catalog import Catalog
 from pystac.layout import HrefLayoutStrategy
 from pystac.link import Link
-<<<<<<< HEAD
 from pystac.utils import datetime_to_str
-
-
-fieldsfilename = os.path.join(os.path.dirname(__file__),
-                              "resources", "fields-normalized.json")
-with open(fieldsfilename) as f:
-    jsonfields = json.load(f)
-summaryfields = {}
-for name, desc in jsonfields["metadata"].items():
-    if desc.get("summary", True):
-        summaryfields[name] = {"mergeArrays": desc.get("mergeArrays", False)}
-
-
-class Collection(Catalog):
-    """A Collection extends the Catalog spec with additional metadata that helps
-    enable discovery.
-
-    Args:
-        id (str): Identifier for the collection. Must be unique within the STAC.
-        description (str): Detailed multi-line description to fully explain the collection.
-            `CommonMark 0.28 syntax <http://commonmark.org/>`_ MAY be used for rich text
-            representation.
-        extent (Extent): Spatial and temporal extents that describe the bounds of
-            all items contained within this Collection.
-        title (str or None): Optional short descriptive one-line title for the collection.
-        stac_extensions (List[str]): Optional list of extensions the Collection implements.
-        href (str or None): Optional HREF for this collection, which be set as the collection's
-            self link's HREF.
-        catalog_type (str or None): Optional catalog type for this catalog. Must
-            be one of the values in :class`~pystac.CatalogType`.
-        license (str):  Collection's license(s) as a `SPDX License identifier
-            <https://spdx.org/licenses/>`_, `various`, or `proprietary`. If collection includes
-            data with multiple different licenses, use `various` and add a link for each.
-            Defaults to 'proprietary'.
-        keywords (List[str]): Optional list of keywords describing the collection.
-        providers (List[Provider]): Optional list of providers of this Collection.
-        properties (dict): Optional dict of common fields across referenced items.
-        summaries (dict): An optional map of property summaries,
-            either a set of values or statistics such as a range.
-        extra_fields (dict or None): Extra fields that are part of the top-level JSON properties
-            of the Collection.
-
-    Attributes:
-        id (str): Identifier for the collection.
-        description (str): Detailed multi-line description to fully explain the collection.
-        extent (Extent): Spatial and temporal extents that describe the bounds of
-            all items contained within this Collection.
-        title (str or None): Optional short descriptive one-line title for the collection.
-        stac_extensions (List[str]): Optional list of extensions the Collection implements.
-        keywords (List[str] or None): Optional list of keywords describing the collection.
-        providers (List[Provider] or None): Optional list of providers of this Collection.
-        properties (dict or None): Optional dict of common fields across referenced items.
-        summaries (dict or None): An optional map of property summaries,
-            either a set of values or statistics such as a range.
-        links (List[Link]): A list of :class:`~pystac.Link` objects representing
-            all links associated with this Collection.
-        extra_fields (dict or None): Extra fields that are part of the top-level JSON properties
-            of the Catalog.
-    """
-
-    STAC_OBJECT_TYPE = STACObjectType.COLLECTION
-
-    DEFAULT_FILE_NAME = "collection.json"
-    """Default file name that will be given to this STAC object in a cononical format."""
-    def __init__(self,
-                 id,
-                 description,
-                 extent,
-                 title=None,
-                 stac_extensions=None,
-                 href=None,
-                 extra_fields=None,
-                 catalog_type=None,
-                 license='proprietary',
-                 keywords=None,
-                 providers=None,
-                 properties=None,
-                 summaries=None):
-        super(Collection, self).__init__(id, description, title, stac_extensions, extra_fields,
-                                         href, catalog_type)
-        self.extent = extent
-        self.license = license
-
-        self.stac_extensions = stac_extensions
-        self.keywords = keywords
-        self.providers = providers
-        self.properties = properties
-        self.summaries = summaries
-
-    def __repr__(self):
-        return '<Collection id={}>'.format(self.id)
-
-    def create_summary(self):
-        """Creates a summary from current items
-        It will remove the content of the previous collection summary, in case it exists
-        """
-        self.summaries = {}
-        for item in self.get_items():
-            self.update_summary_with_item(item)
-
-    def update_summary_with_item(self, item):
-        if self.summaries is None:
-            self.summaries = {}
-        for k, v in item.properties.items():
-            if k in summaryfields:
-                if isinstance(v, list):
-                    if k not in self.summaries:
-                        self.summaries[k] = []
-                    if summaryfields[k]["mergeArrays"]:
-                        self.summaries[k] = list(set(self.summaries[k]) | set(v))
-                    else:
-                        if v not in self.summaries[k]:
-                            self.summaries[k].append(v)
-                elif isinstance(v, numbers.Number):
-                    if k not in self.summaries:
-                        self.summaries[k] = {"min": v, "max": v}
-                    else:
-                        self.summaries[k] = {"min": min([v, self.summaries[k]["min"]]),
-                                             "max": max([v, self.summaries[k]["max"]])}
-                else:
-                    if k not in self.summaries:
-                        self.summaries[k] = []
-                    if v not in self.summaries[k]:
-                        self.summaries[k].append(v)
-
-    def add_item(self, item, title=None, update_summary=True):
-        super(Collection, self).add_item(item, title)
-        item.set_collection(self)
-        self.update_summary_with_item(item)
-
-    def to_dict(self, include_self_link=True):
-        d = super(Collection, self).to_dict(include_self_link)
-        d['extent'] = self.extent.to_dict()
-        d['license'] = self.license
-        if self.stac_extensions is not None:
-            d['stac_extensions'] = self.stac_extensions
-        if self.keywords is not None:
-            d['keywords'] = self.keywords
-        if self.providers is not None:
-            d['providers'] = list(map(lambda x: x.to_dict(), self.providers))
-        if self.properties is not None:
-            d['properties'] = self.properties
-        if self.summaries is not None:
-            d['summaries'] = self.summaries
-
-        return deepcopy(d)
-
-    def clone(self):
-        clone = Collection(id=self.id,
-                           description=self.description,
-                           extent=self.extent.clone(),
-                           title=self.title,
-                           stac_extensions=self.stac_extensions,
-                           extra_fields=self.extra_fields,
-                           catalog_type=self.catalog_type,
-                           license=self.license,
-                           keywords=self.keywords,
-                           providers=self.providers,
-                           properties=self.properties,
-                           summaries=self.summaries)
-
-        clone._resolved_objects.cache(clone)
-
-        for link in self.links:
-            if link.rel == 'root':
-                # Collection __init__ sets correct root to clone; don't reset
-                # if the root link points to self
-                root_is_self = link.is_resolved() and link.target is self
-                if not root_is_self:
-                    clone.set_root(None)
-                    clone.add_link(link.clone())
-            else:
-                clone.add_link(link.clone())
-
-        return clone
-
-    @classmethod
-    def from_dict(cls, d, href=None, root=None):
-        catalog_type = CatalogType.determine_type(d)
-
-        d = deepcopy(d)
-        id = d.pop('id')
-        description = d.pop('description')
-        license = d.pop('license')
-        extent = Extent.from_dict(d.pop('extent'))
-        title = d.get('title')
-        stac_extensions = d.get('stac_extensions')
-        keywords = d.get('keywords')
-        providers = d.get('providers')
-        if providers is not None:
-            providers = list(map(lambda x: Provider.from_dict(x), providers))
-        properties = d.get('properties')
-        summaries = d.get('summaries')
-        links = d.pop('links')
-
-        d.pop('stac_version')
-
-        collection = Collection(id=id,
-                                description=description,
-                                extent=extent,
-                                title=title,
-                                stac_extensions=stac_extensions,
-                                extra_fields=d,
-                                license=license,
-                                keywords=keywords,
-                                providers=providers,
-                                properties=properties,
-                                summaries=summaries,
-                                href=href,
-                                catalog_type=catalog_type)
-
-        for link in links:
-            if link['rel'] == 'root':
-                # Remove the link that's generated in Catalog's constructor.
-                collection.remove_links('root')
-
-            if link['rel'] != 'self' or href is None:
-                collection.add_link(Link.from_dict(link))
-
-        return collection
-
-    def update_extent_from_items(self):
-        """
-        Update datetime and bbox based on all items to a single bbox and time window.
-        """
-        self.extent = Extent.from_items(self.get_all_items())
-
-=======
-from pystac.utils import datetime_to_str, get_required
->>>>>>> 4c7c775a
+from pystac.summary import Summaries
 
 if TYPE_CHECKING:
     from pystac.item import Item as Item_Type
 
 T = TypeVar("T")
-
 
 class SpatialExtent:
     """Describes the spatial extent of a Collection.
@@ -658,85 +418,6 @@
             roles=d.get("roles"),
             url=d.get("url"),
         )
-
-
-class RangeSummary(Generic[T]):
-    def __init__(self, minimum: T, maximum: T):
-        self.minimum = minimum
-        self.maximum = maximum
-
-    def to_dict(self) -> Dict[str, Any]:
-        return {"minimum": self.minimum, "maximum": self.maximum}
-
-    @classmethod
-    def from_dict(cls, d: Dict[str, Any], typ: Type[T] = Any) -> "RangeSummary[T]":
-        minimum: Optional[T] = get_required(d.get("minimum"), "RangeSummary", "minimum")
-        maximum: Optional[T] = get_required(d.get("maximum"), "RangeSummary", "maximum")
-        return cls(minimum=minimum, maximum=maximum)
-
-
-class Summaries:
-    def __init__(self, summaries: Dict[str, Any]) -> None:
-        self._summaries = summaries
-
-        self.lists: Dict[str, List[Any]] = {}
-        self.ranges: Dict[str, RangeSummary[Any]] = {}
-        self.schemas: Dict[str, Dict[str, Any]] = {}
-        self.other: Dict[str, Any] = {}
-
-        for prop_key, summary in summaries.items():
-            self.add(prop_key, summary)
-
-    def get_list(self, prop: str, typ: Type[T]) -> Optional[List[T]]:
-        return self.lists.get(prop)
-
-    def get_range(self, prop: str, typ: Type[T]) -> Optional[RangeSummary[T]]:
-        return self.ranges.get(prop)
-
-    def get_schema(self, prop: str) -> Optional[Dict[str, Any]]:
-        return self.schemas.get(prop)
-
-    def add(
-        self,
-        prop_key: str,
-        summary: Union[List[Any], RangeSummary[Any], Dict[str, Any]],
-    ) -> None:
-        if isinstance(summary, list):
-            self.lists[prop_key] = summary
-        elif isinstance(summary, dict):
-            if "minimum" in summary:
-                self.ranges[prop_key] = RangeSummary[Any].from_dict(
-                    cast(Dict[str, Any], summary)
-                )
-            else:
-                self.schemas[prop_key] = summary
-        elif isinstance(summary, RangeSummary):
-            self.ranges[prop_key] = summary
-        else:
-            self.other[prop_key] = summary
-
-    def remove(self, prop_key: str) -> None:
-        self.lists.pop(prop_key, None)
-        self.ranges.pop(prop_key, None)
-        self.schemas.pop(prop_key, None)
-        self.other.pop(prop_key, None)
-
-    def is_empty(self):
-        return not (
-            any(self.lists) or any(self.ranges) or any(self.schemas) or any(self.other)
-        )
-
-    def to_dict(self) -> Dict[str, Any]:
-        return {
-            **self.lists,
-            **{k: v.to_dict() for k, v in self.ranges.items()},
-            **self.schemas,
-            **self.other,
-        }
-
-    @classmethod
-    def empty(cls) -> "Summaries":
-        return Summaries({})
 
 
 class Collection(Catalog):
@@ -836,6 +517,16 @@
     def __repr__(self) -> str:
         return "<Collection id={}>".format(self.id)
 
+    def create_summary(self):
+        """Creates a summary from current items
+        It will remove the content of the previous collection summary, in case it exists
+        """
+        self.summaries = Summaries.empty()
+        for item in self.get_items():
+            self.update_summary_with_item(item)
+
+
+
     def add_item(
         self,
         item: "Item_Type",
@@ -844,6 +535,7 @@
     ) -> None:
         super().add_item(item, title, strategy)
         item.set_collection(self)
+        self.update_summary_with_item(item)
 
     def to_dict(self, include_self_link: bool = True) -> Dict[str, Any]:
         d = super().to_dict(include_self_link)
