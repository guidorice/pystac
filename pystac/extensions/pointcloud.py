<<<<<<< HEAD
from pystac.extensions.hooks import ExtensionHooks
from typing import Any, Dict, Generic, List, Optional, Set, TypeVar, cast
=======
"""Implement the Point Cloud extension.

https://github.com/stac-extensions/pointcloud
"""
from pystac import Extensions, STACError
from pystac.item import Item
from pystac.extensions.base import (ItemExtension, ExtensionDefinition, ExtendedObject)
>>>>>>> b005962e

import pystac
from pystac.extensions.base import (
    ExtensionManagementMixin,
    PropertiesExtension,
)
from pystac.utils import map_opt

T = TypeVar("T", pystac.Item, pystac.Asset)

SCHEMA_URI = "https://stac-extensions.github.io/pointcloud/v1.0.0/schema.json"

COUNT_PROP = "pc:count"
TYPE_PROP = "pc:type"
ENCODING_PROP = "pc:encoding"
SCHEMAS_PROP = "pc:schemas"
DENSITY_PROP = "pc:density"
STATISTICS_PROP = "pc:statistics"


class PointcloudSchema:
    """Defines a schema for dimension of a pointcloud (e.g., name, size, type)

    Use PointCloudSchema.create to create a new instance of PointCloudSchema from
    properties.
    """

    def __init__(self, properties: Dict[str, Any]) -> None:
        self.properties = properties

    def apply(self, name: str, size: int, type: str) -> None:
        """Sets the properties for this PointCloudSchema.

        Args:
           name (str): The name of dimension.
           size (int): The size of the dimension in bytes. Whole bytes are supported.
           type (str): Dimension type. Valid values are `floating`, `unsigned`, and
           `signed`
        """
        self.properties["name"] = name
        self.properties["size"] = size
        self.properties["type"] = type

    @classmethod
    def create(cls, name: str, size: int, type: str) -> "PointcloudSchema":
        """Creates a new PointCloudSchema.

        Args:
           name (str): The name of dimension.
           size (int): The size of the dimension in bytes. Whole bytes are supported.
           type (str): Dimension type. Valid values are `floating`, `unsigned`, and
           `signed`

        Returns:
              PointCloudSchema
        """
        c = cls({})
        c.apply(name=name, size=size, type=type)
        return c

    @property
    def size(self) -> int:
        """Get or sets the size value.

        Returns:
            int
        """
        result = self.properties.get("size")
        if result is None:
            raise pystac.STACError(
                f"Pointcloud schema does not have size property: {self.properties}"
            )
        return result

    @size.setter
    def size(self, v: int) -> None:
        if not isinstance(v, int):
            raise pystac.STACError("size must be an int! Invalid input: {}".format(v))

        self.properties["size"] = v

    @property
    def name(self) -> str:
        """Get or sets the name property for this PointCloudSchema.

        Returns:
            str
        """
        result = self.properties.get("name")
        if result is None:
            raise pystac.STACError(
                f"Pointcloud schema does not have name property: {self.properties}"
            )
        return result

    @name.setter
    def name(self, v: str) -> None:
        self.properties["name"] = v

    @property
    def type(self) -> str:
        """Get or sets the type property. Valid values are `floating`, `unsigned`, and `signed`

        Returns:
            str
        """
        result = self.properties.get("type")
        if result is None:
            raise pystac.STACError(
                f"Pointcloud schema has no type property: {self.properties}"
            )
        return result

    @type.setter
    def type(self, v: str) -> None:
        self.properties["type"] = v

    def __repr__(self) -> str:
        return "<PointCloudSchema name={} size={} type={}>".format(
            self.name, self.size, self.type
        )

    def to_dict(self) -> Dict[str, Any]:
        """Returns the dictionary representing the JSON of this PointCloudSchema.

        Returns:
            dict: The wrapped dict of the PointCloudSchema that can be written out as
            JSON.
        """
        return self.properties


class PointcloudStatistic:
    """Defines a single statistic for Pointcloud channel or dimension

    Use PointcloudStatistic.create to create a new instance of LabelClasses from
    property values.
    """

    def __init__(self, properties: Dict[str, Any]) -> None:
        self.properties = properties

    def apply(
        self,
        name: str,
        position: Optional[int] = None,
        average: Optional[float] = None,
        count: Optional[int] = None,
        maximum: Optional[float] = None,
        minimum: Optional[float] = None,
        stddev: Optional[float] = None,
        variance: Optional[float] = None,
    ) -> None:
        """Sets the properties for this PointcloudStatistic.

        Args:
            name (str): REQUIRED. The name of the channel.
            position (int): Position of the channel in the schema.
            average (float): The average of the channel.
            count (int): The number of elements in the channel.
            maximum (float): The maximum value of the channel.
            minimum (float): The minimum value of the channel.
            stddev (float): The standard deviation of the channel.
            variance (float): The variance of the channel.
        """
        self.properties["name"] = name
        self.properties["position"] = position
        self.properties["average"] = average
        self.properties["count"] = count
        self.properties["maximum"] = maximum
        self.properties["minimum"] = minimum
        self.properties["stddev"] = stddev
        self.properties["variance"] = variance

    @classmethod
    def create(
        cls,
        name: str,
        position: Optional[int] = None,
        average: Optional[float] = None,
        count: Optional[int] = None,
        maximum: Optional[float] = None,
        minimum: Optional[float] = None,
        stddev: Optional[float] = None,
        variance: Optional[float] = None,
    ) -> "PointcloudStatistic":
        """Creates a new PointcloudStatistic class.

        Args:
            name (str): REQUIRED. The name of the channel.
            position (int): Position of the channel in the schema.
            average (float) The average of the channel.
            count (int): The number of elements in the channel.
            maximum (float): The maximum value of the channel.
            minimum (float): The minimum value of the channel.
            stddev (float): The standard deviation of the channel.
            variance (float): The variance of the channel.

        Returns:
            LabelClasses
        """
        c = cls({})
        c.apply(
            name=name,
            position=position,
            average=average,
            count=count,
            maximum=maximum,
            minimum=minimum,
            stddev=stddev,
            variance=variance,
        )
        return c

    @property
    def name(self) -> str:
        """Get or sets the name property

        Returns:
            str
        """
        result = self.properties.get("name")
        if result is None:
            raise pystac.STACError(
                f"Pointcloud statistics does not have name property: {self.properties}"
            )
        return result

    @name.setter
    def name(self, v: str) -> None:
        if v is not None:
            self.properties["name"] = v
        else:
            self.properties.pop("name", None)

    @property
    def position(self) -> Optional[int]:
        """Get or sets the position property

        Returns:
            int
        """
        return self.properties.get("position")

    @position.setter
    def position(self, v: Optional[int]) -> None:
        if v is not None:
            self.properties["position"] = v
        else:
            self.properties.pop("position", None)

    @property
    def average(self) -> Optional[float]:
        """Get or sets the average property

        Returns:
            float
        """
        return self.properties.get("average")

    @average.setter
    def average(self, v: Optional[float]) -> None:
        if v is not None:
            self.properties["average"] = v
        else:
            self.properties.pop("average", None)

    @property
    def count(self) -> Optional[int]:
        """Get or sets the count property

        Returns:
            int
        """
        return self.properties.get("count")

    @count.setter
    def count(self, v: Optional[int]) -> None:
        if v is not None:
            self.properties["count"] = v
        else:
            self.properties.pop("count", None)

    @property
    def maximum(self) -> Optional[float]:
        """Get or sets the maximum property

        Returns:
            float
        """
        return self.properties.get("maximum")

    @maximum.setter
    def maximum(self, v: Optional[float]) -> None:
        if v is not None:
            self.properties["maximum"] = v
        else:
            self.properties.pop("maximum", None)

    @property
    def minimum(self) -> Optional[float]:
        """Get or sets the minimum property

        Returns:
            float
        """
        return self.properties.get("minimum")

    @minimum.setter
    def minimum(self, v: Optional[float]) -> None:
        if v is not None:
            self.properties["minimum"] = v
        else:
            self.properties.pop("minimum", None)

    @property
    def stddev(self) -> Optional[float]:
        """Get or sets the stddev property

        Returns:
            float
        """
        return self.properties.get("stddev")

    @stddev.setter
    def stddev(self, v: Optional[float]) -> None:
        if v is not None:
            self.properties["stddev"] = v
        else:
            self.properties.pop("stddev", None)

    @property
    def variance(self) -> Optional[float]:
        """Get or sets the variance property

        Returns:
            float
        """
        return self.properties.get("variance")

    @variance.setter
    def variance(self, v: Optional[float]) -> None:
        if v is not None:
            self.properties["variance"] = v
        else:
            self.properties.pop("variance", None)

    def __repr__(self) -> str:
        return "<PointcloudStatistic statistics={}>".format(str(self.properties))

    def to_dict(self) -> Dict[str, Any]:
        """Returns the dictionary representing the JSON of this PointcloudStatistic.

        Returns:
            dict: The wrapped dict of the PointcloudStatistic that can be written out
            as JSON.
        """
        return self.properties


class PointcloudExtension(
    Generic[T], PropertiesExtension, ExtensionManagementMixin[pystac.Item]
):
    """PointcloudItemExt is the extension of an Item in the PointCloud Extension.
    The Pointclout extension adds pointcloud information to STAC Items.

    Args:
        item (Item): The item to be extended.

    Attributes:
        item (Item): The Item that is being extended.

    """

    def apply(
        self,
        count: int,
        type: str,
        encoding: str,
        schemas: List[PointcloudSchema],
        density: Optional[float] = None,
        statistics: Optional[List[PointcloudStatistic]] = None,
        epsg: Optional[int] = None,
    ) -> None:  # TODO: Remove epsg per spec
        """Applies Pointcloud extension properties to the extended Item.

        Args:
            count (int): REQUIRED. The number of points in the cloud.
            type (str): REQUIRED. Phenomenology type for the point cloud. Possible valid
                values might include lidar, eopc, radar, sonar, or otherThe type of file
                or data format of the cloud.
            encoding (str): REQUIRED. Content encoding or format of the data.
            schemas (List[PointcloudSchema]): REQUIRED. A sequential array of items
            that define the
                dimensions and their types.
            density (float or None): Number of points per square unit area.
            statistics (List[int] or None): A sequential array of items mapping to
                pc:schemas defines per-channel statistics.
            epsg (str): An EPSG code for the projected coordinates of the pointcloud.
        """
        self.count = count
        self.type = type
        self.encoding = encoding
        self.schemas = schemas
        self.density = density
        self.statistics = statistics
        self.epsg = epsg

    @property
    def count(self) -> int:
        """Get or sets the count property of the datasource.

        Returns:
            int
        """
        result = self._get_property(COUNT_PROP, int)
        if result is None:
            raise pystac.RequiredPropertyMissing(self, COUNT_PROP)
        return result

    @count.setter
    def count(self, v: int) -> None:
        self._set_property(COUNT_PROP, v, pop_if_none=False)

    @property
    def type(self) -> str:
        """Get or sets the pc:type prop on the Item

        Returns:
            str
        """
        result = self._get_property(TYPE_PROP, str)
        if result is None:
            raise pystac.RequiredPropertyMissing(self, TYPE_PROP)
        return result

    @type.setter
    def type(self, v: str) -> None:
        self._set_property(TYPE_PROP, v, pop_if_none=False)

    @property
    def encoding(self) -> str:
        """Get or sets the content-encoding for the item.

        The content-encoding is the underlying encoding format for the point cloud.
        Examples may include: laszip, ascii, binary, etc.

        Returns:
            str
        """
        result = self._get_property(ENCODING_PROP, str)
        if result is None:
            raise pystac.RequiredPropertyMissing(self, ENCODING_PROP)
        return result

    @encoding.setter
    def encoding(self, v: str) -> None:
        self._set_property(ENCODING_PROP, v, pop_if_none=False)

    @property
    def schemas(self) -> List[PointcloudSchema]:
        """Get or sets a

        The schemas represent the structure of the data attributes in the pointcloud,
        and is represented as a sequential array of items that define the dimensions
        and their types,

        Returns:
            List[PointcloudSchema]
        """
        result = self._get_property(SCHEMAS_PROP, List[Dict[str, Any]])
        if result is None:
            raise pystac.RequiredPropertyMissing(self, SCHEMAS_PROP)
        return [PointcloudSchema(s) for s in result]

    @schemas.setter
    def schemas(self, v: List[PointcloudSchema]) -> None:
        self._set_property(SCHEMAS_PROP, [x.to_dict() for x in v], pop_if_none=False)

    @property
    def density(self) -> Optional[float]:
        """Get or sets the density for the item.

        Density is defined as the number of points per square unit area.

        Returns:
            int
        """
        return self._get_property(DENSITY_PROP, float)

    @density.setter
    def density(self, v: Optional[float]) -> None:
        self._set_property(DENSITY_PROP, v)

    @property
    def statistics(self) -> Optional[List[PointcloudStatistic]]:
        """Get or sets the statistics for each property of the dataset.

        A sequential array of items mapping to pc:schemas defines per-channel
        statistics.

        Example::

            item.ext.pointcloud.statistics = [{ 'name': 'red', 'min': 0, 'max': 255 }]
        """
        result = self._get_property(STATISTICS_PROP, List[Dict[str, Any]])
        return map_opt(lambda stats: [PointcloudStatistic(s) for s in stats], result)

    @statistics.setter
    def statistics(self, v: Optional[List[PointcloudStatistic]]) -> None:
        set_value = map_opt(lambda stats: [s.to_dict() for s in stats], v)
        self._set_property(STATISTICS_PROP, set_value)

    @classmethod
    def get_schema_uri(cls) -> str:
        return SCHEMA_URI

    @staticmethod
    def ext(obj: T) -> "PointcloudExtension[T]":
        if isinstance(obj, pystac.Item):
            return cast(PointcloudExtension[T], ItemPointcloudExtension(obj))
        elif isinstance(obj, pystac.Asset):
            return cast(PointcloudExtension[T], AssetPointcloudExtension(obj))
        else:
            raise pystac.ExtensionTypeError(
                f"File extension does not apply to type {type(obj)}"
            )


class ItemPointcloudExtension(PointcloudExtension[pystac.Item]):
    def __init__(self, item: pystac.Item):
        self.item = item
        self.properties = item.properties

    def __repr__(self) -> str:
        return "<ItemPointcloudExtension Item id={}>".format(self.item.id)


class AssetPointcloudExtension(PointcloudExtension[pystac.Asset]):
    def __init__(self, asset: pystac.Asset):
        self.asset_href = asset.href
        self.properties = asset.properties
        if asset.owner and isinstance(asset.owner, pystac.Item):
            self.additional_read_properties = [asset.owner.properties]
            self.repr_id = f"href={asset.href} item.id={asset.owner.id}"
        else:
            self.repr_id = f"href={asset.href}"

    def __repr__(self) -> str:
        return f"<AssetPointcloudExtension Asset {self.repr_id}>"


class PointcloudExtensionHooks(ExtensionHooks):
    schema_uri: str = SCHEMA_URI
    prev_extension_ids: Set[str] = set(["pointcloud"])
    stac_object_types: Set[pystac.STACObjectType] = set([pystac.STACObjectType.ITEM])


POINTCLOUD_EXTENSION_HOOKS = PointcloudExtensionHooks()<|MERGE_RESOLUTION|>--- conflicted
+++ resolved
@@ -1,21 +1,16 @@
-<<<<<<< HEAD
-from pystac.extensions.hooks import ExtensionHooks
-from typing import Any, Dict, Generic, List, Optional, Set, TypeVar, cast
-=======
-"""Implement the Point Cloud extension.
+"""Implements the Point Cloud extension.
 
 https://github.com/stac-extensions/pointcloud
 """
-from pystac import Extensions, STACError
-from pystac.item import Item
-from pystac.extensions.base import (ItemExtension, ExtensionDefinition, ExtendedObject)
->>>>>>> b005962e
+
+from typing import Any, Dict, Generic, List, Optional, Set, TypeVar, cast
 
 import pystac
 from pystac.extensions.base import (
     ExtensionManagementMixin,
     PropertiesExtension,
 )
+from pystac.extensions.hooks import ExtensionHooks
 from pystac.utils import map_opt
 
 T = TypeVar("T", pystac.Item, pystac.Asset)
