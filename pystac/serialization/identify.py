--- conflicted
+++ resolved
@@ -285,22 +285,8 @@
     """
     object_type = None
 
-<<<<<<< HEAD
-    # Identify pre-1.0 ITEMCOLLECTION (since removed)
-    if 'type' in json_dict and 'assets' not in json_dict:
-        if 'stac_version' in json_dict and cast(str, json_dict['stac_version']).startswith('0'):
-            if json_dict['type'] == 'FeatureCollection':
-                object_type = ps.STACObjectType.ITEMCOLLECTION
-
-    if 'extent' in json_dict:
-        object_type = ps.STACObjectType.COLLECTION
-    elif 'assets' in json_dict:
-        object_type = ps.STACObjectType.ITEM
-    else:
-        object_type = ps.STACObjectType.CATALOG
-=======
     if 'type' in json_dict:  # Try to identify using 'type' property
-        for t in STACObjectType:
+        for t in ps.STACObjectType:
             if json_dict['type'].lower() == t.value.lower():
                 object_type = t
                 break
@@ -310,15 +296,14 @@
         if 'type' in json_dict and 'assets' not in json_dict:
             if 'stac_version' in json_dict and json_dict['stac_version'].startswith('0'):
                 if json_dict['type'] == 'FeatureCollection':
-                    object_type = STACObjectType.ITEMCOLLECTION
+                    object_type = ps.STACObjectType.ITEMCOLLECTION
 
         if 'extent' in json_dict:
-            object_type = STACObjectType.COLLECTION
+            object_type = ps.STACObjectType.COLLECTION
         elif 'assets' in json_dict:
-            object_type = STACObjectType.ITEM
-        else:
-            object_type = STACObjectType.CATALOG
->>>>>>> b75f32e9
+            object_type = ps.STACObjectType.ITEM
+        else:
+            object_type = ps.STACObjectType.CATALOG
 
     return object_type
 
