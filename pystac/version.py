import os
from typing import Optional

<<<<<<< HEAD
__version__ = "1.0.1"
=======
__version__ = "1.1.0"
>>>>>>> cafa5ab4
"""Library version"""


class STACVersion:
    DEFAULT_STAC_VERSION = "1.0.0"
    """Latest STAC version supported by PySTAC"""

    # Version that holds a user-set STAC version to use.
    _override_version: Optional[str] = None

    OVERRIDE_VERSION_ENV_VAR = "PYSTAC_STAC_VERSION_OVERRIDE"

    @classmethod
    def get_stac_version(cls) -> str:
        if cls._override_version is not None:
            return cls._override_version

        env_version = os.environ.get(cls.OVERRIDE_VERSION_ENV_VAR)
        if env_version is not None:
            return env_version

        return cls.DEFAULT_STAC_VERSION

    @classmethod
    def set_stac_version(cls, stac_version: Optional[str]) -> None:
        cls._override_version = stac_version


def get_stac_version() -> str:
    """Returns the STAC version PySTAC writes as the "stac_version" property for
    any object it serializes into JSON.

    If a call to ``set_stac_version`` was made, this will return the value it was
    called with. Next it will check the environment for a PYSTAC_STAC_VERSION_OVERRIDE
    variable. Otherwise it will return the latest STAC version that this version of
    PySTAC supports.

    Returns:
        str: The STAC Version PySTAC is set up to use.
    """
    return STACVersion.get_stac_version()


def set_stac_version(stac_version: Optional[str]) -> None:
    """Sets the STAC version that PySTAC should use.

    This is the version that will be set as the "stac_version" property
    on any JSON STAC objects written by PySTAC. If set to None, the override version
    will be cleared if previously set and the default or an override taken from the
    environment will be used.

    You can also set the environment variable PYSTAC_STAC_VERSION_OVERRIDE to override
    the version.

    Args:
        stac_version : The STAC version to use instead of the latest STAC version
            that PySTAC supports (described in STACVersion.DEFAULT_STAC_VERSION).
            If None, clear to use the default for this version of PySTAC.

    Note:
        Setting the STAC version to something besides the default version will not
        effect the format of STAC read or written; it will only override the
        ``stac_version`` property of the objects being written. Setting this
        incorrectly can produce invalid STAC.
    """
    STACVersion.set_stac_version(stac_version)<|MERGE_RESOLUTION|>--- conflicted
+++ resolved
@@ -1,11 +1,7 @@
 import os
 from typing import Optional
 
-<<<<<<< HEAD
-__version__ = "1.0.1"
-=======
 __version__ = "1.1.0"
->>>>>>> cafa5ab4
 """Library version"""
 
 
