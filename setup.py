import os
from importlib import import_module
from setuptools import setup, find_packages
from glob import glob

__version__ = import_module("pystac.version").__version__  # type: ignore

from os.path import basename, splitext

here = os.path.abspath(os.path.dirname(__file__))

with open(os.path.join(here, "README.md")) as readme_file:
    readme = readme_file.read()

setup(
    name="pystac",
    version=__version__,
    description=(
        "Python library for working with Spatiotemporal Asset Catalog (STAC)."
    ),
    long_description=readme,
    long_description_content_type="text/markdown",
    author="Azavea",
    author_email="info@azavea.com",
    url="https://github.com/stac-utils/pystac.git",
    packages=find_packages(),
    py_modules=[splitext(basename(path))[0] for path in glob("pystac/*.py")],
    include_package_data=False,
<<<<<<< HEAD
    install_requires=["python-dateutil>=2.7.0"],
    extras_require={"validation": ["jsonschema>=3.0"], "orjson": ["orjson>=3.5"]},
=======
    install_requires=[
        "python-dateutil>=2.7.0",
        'typing_extensions >= 3.7; python_version < "3.8"',
    ],
    extras_require={
        "validation": ["jsonschema>=3.0"],
        "orjson": ["orjson>=3.5"]
    },
>>>>>>> 3f2f95fc
    license="Apache Software License 2.0",
    zip_safe=False,
    keywords=["pystac", "imagery", "raster", "catalog", "STAC"],
    classifiers=[
        "Development Status :: 4 - Beta",
        "Intended Audience :: Developers",
        "License :: OSI Approved :: Apache Software License",
        "Natural Language :: English",
        "Programming Language :: Python :: 3",
        "Programming Language :: Python :: 3.6",
        "Programming Language :: Python :: 3.7",
        "Programming Language :: Python :: 3.8",
    ],
    test_suite="tests",
)<|MERGE_RESOLUTION|>--- conflicted
+++ resolved
@@ -26,10 +26,6 @@
     packages=find_packages(),
     py_modules=[splitext(basename(path))[0] for path in glob("pystac/*.py")],
     include_package_data=False,
-<<<<<<< HEAD
-    install_requires=["python-dateutil>=2.7.0"],
-    extras_require={"validation": ["jsonschema>=3.0"], "orjson": ["orjson>=3.5"]},
-=======
     install_requires=[
         "python-dateutil>=2.7.0",
         'typing_extensions >= 3.7; python_version < "3.8"',
@@ -38,7 +34,6 @@
         "validation": ["jsonschema>=3.0"],
         "orjson": ["orjson>=3.5"]
     },
->>>>>>> 3f2f95fc
     license="Apache Software License 2.0",
     zip_safe=False,
     keywords=["pystac", "imagery", "raster", "catalog", "STAC"],
