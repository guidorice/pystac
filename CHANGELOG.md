# Changelog

## [Unreleased]

### Added

- `ProjectionExtension.crs_string` to provide a single string to describe the coordinate reference system (CRS).
  Useful because projections can be defined by EPSG code, WKT, or projjson.
  ([#548](https://github.com/stac-utils/pystac/pull/548))
- SAR Extension summaries([#556](https://github.com/stac-utils/pystac/pull/556))
- Migration for `sar:type` -> `sar:product_type` and `sar:polarization` ->
  `sar:polarizations` for pre-0.9 catalogs
  ([#556](https://github.com/stac-utils/pystac/pull/556))
<<<<<<< HEAD
- Migration from `eo:epsg` -> `proj:epsg` for pre-0.9 catalogs ([#557](https://github.com/stac-utils/pystac/pull/557))
=======
- Collection summaries for Point Cloud Extension ([#558](https://github.com/stac-utils/pystac/pull/558))
- `PhenomenologyType` enum for recommended values of `pc:type` & `SchemaType` enum for
  valid values of `type` in [Point Cloud Schema
  Objects](https://github.com/stac-extensions/pointcloud#schema-object)
  ([#548](https://github.com/stac-utils/pystac/pull/548))
>>>>>>> 660fd9a3

### Removed

### Changed

- The `from_dict` method on STACObjects will set the object's root link when a `root` parameter is present. An ItemCollection `from_dict` with a root parameter will set the root on each of it's Items. ([#549](https://github.com/stac-utils/pystac/pull/549))
- `PointcloudSchema` -> `Schema`, `PointcloudStatistic` -> `Statistic` for consistency
  with naming convention in other extensions ([#548](https://github.com/stac-utils/pystac/pull/548))

### Fixed

- Added `Collections` as a type that can be extended for extensions whose fields can appear in collection summaries ([#547](https://github.com/stac-utils/pystac/pull/547))

### Deprecated

## [v1.0.0-rc.3]

### Added

- (Experimental) support for Python 3.10 ([#473](https://github.com/stac-utils/pystac/pull/473))
-  `LabelTask` enum in `pystac.extensions.label` with recommended values for
  `"label:tasks"` field ([#484](https://github.com/stac-utils/pystac/pull/484))
-  `LabelMethod` enum in `pystac.extensions.label` with recommended values for
  `"label:methods"` field ([#484](https://github.com/stac-utils/pystac/pull/484))
- Label Extension summaries ([#484](https://github.com/stac-utils/pystac/pull/484))
- Timestamps Extension summaries ([#513](https://github.com/stac-utils/pystac/pull/513))
- Define equality and `__repr__` of `RangeSummary` instances based on `to_dict`
  representation ([#513](https://github.com/stac-utils/pystac/pull/513))
- Sat Extension summaries ([#509](https://github.com/stac-utils/pystac/pull/509))
- `Catalog.get_collections` for getting all child
  `Collections` for a catalog, and `Catalog.get_all_collections` for recursively getting
  all child `Collections` for a catalog and its children ([#511](https://github.com/stac-utils/pystac/pull/))

### Changed

- Renamed `Asset.properties` -> `Asset.extra_fields` and `Link.properties` ->
  `Link.extra_fields` for consistency with other STAC objects
  ([#510](https://github.com/stac-utils/pystac/pull/510))

### Fixed

- Bug in `pystac.serialization.identify_stac_object_type` where invalid objects with
  `stac_version == 1.0.0` were incorrectly identified as Catalogs
  ([#487](https://github.com/stac-utils/pystac/pull/487))
- `Link` constructor classes (e.g. `Link.from_dict`, `Link.canonical`, etc.) now return
  the calling class instead of always returning the `Link` class
  ([#512](https://github.com/stac-utils/pystac/pull/512))
- Sat extension now includes all fields defined in v1.0.0
  ([#509](https://github.com/stac-utils/pystac/pull/509))

### Removed

- `STAC_IO` class in favor of `StacIO`. This was deprecated in v1.0.0-beta.1 and has
  been removed in this release. ([#490](https://github.com/stac-utils/pystac/pull/490))
- Support for Python 3.6 ([#500](https://github.com/stac-utils/pystac/pull/500))

## [v1.0.0-rc.2]

### Added

- Add a `preserve_dict` parameter to `ItemCollection.from_dict` and set it to False when
  using `ItemCollection.from_file`.
  ([#468](https://github.com/stac-utils/pystac/pull/468))
- `StacIO.json_dumps` and `StacIO.json_loads` methods for JSON
  serialization/deserialization. These were "private" methods, but are now "public" and
  documented ([#471](https://github.com/stac-utils/pystac/pull/471))

### Changed

- `pystac.stac_io.DuplicateObjectKeyError` moved to `pystac.DuplicateObjectKeyError`
  ([#471](https://github.com/stac-utils/pystac/pull/471))

## [v1.0.0-rc.1]

### Added

- License file included in distribution ([#409](https://github.com/stac-utils/pystac/pull/409))
- Links to Issues, Discussions, and documentation sites ([#409](https://github.com/stac-utils/pystac/pull/409))
- Python minimum version set to `>=3.6` ([#409](https://github.com/stac-utils/pystac/pull/409))
- Code of Conduct ([#399](https://github.com/stac-utils/pystac/pull/399))
- `ItemCollection` class for working with GeoJSON FeatureCollections containing only
  STAC Items ([#430](https://github.com/stac-utils/pystac/pull/430))
- Support for Python 3.9 ([#420](https://github.com/stac-utils/pystac/pull/420))
- Migration for pre-1.0.0-rc.1 Stats Objects (renamed to Range Objects in 1.0.0-rc.3) ([#447](https://github.com/stac-utils/pystac/pull/447))
- Attempting to extend a `STACObject` that does not contain the extension's schema URI in
  `stac_extensions` raises new `ExtensionNotImplementedError` ([#450](https://github.com/stac-utils/pystac/pull/450))
- `STACObject.from_dict` now takes a `preserve_dict` parameter, which if False will avoid a call to deepcopy on the passed in dict and can result in performance gains (defaults to True. Reading from a file will use preserve_dict=False resulting in better performance. ([#454](https://github.com/stac-utils/pystac/pull/454))

### Changed

- Package author to `stac-utils`, email to `stac@radiant.earth`, url to this repo ([#409](https://github.com/stac-utils/pystac/pull/409))
- `StacIO.read_json` passes arbitrary positional and keyword arguments to
  `StacIO.read_text` ([#433](https://github.com/stac-utils/pystac/pull/433))
- `FileExtension` updated to work with File Info Extension v2.0.0 ([#442](https://github.com/stac-utils/pystac/pull/442))
- `FileExtension` only operates on `pystac.Asset` instances ([#442](https://github.com/stac-utils/pystac/pull/442))
- `*Extension.ext` methods now have an optional `add_if_missing` argument, which will
  add the extension schema URI to the object's `stac_extensions` list if it is not
  present ([#450](https://github.com/stac-utils/pystac/pull/450))
- `from_file` and `from_dict` methods on `STACObject` sub-classes always return instance
  of calling class ([#451](https://github.com/stac-utils/pystac/pull/451))

### Fixed

- `EOExtension.get_bands` returns `None` for asset without EO bands ([#406](https://github.com/stac-utils/pystac/pull/406))
- `identify_stac_object_type` returns `None` and `identify_stac_object` raises `STACTypeError` for non-STAC objects
  ([#402](https://github.com/stac-utils/pystac/pull/402))
- `ExtensionManagementMixin.add_to` is now idempotent (only adds schema URI to
  `stac_extensions` once per `Item` regardless of the number of calls) ([#419](https://github.com/stac-utils/pystac/pull/419))
- Version check for when extensions changed from short links to schema URIs
  ([#455](https://github.com/stac-utils/pystac/pull/455))
- Schema URI base for STAC 1.0.0-beta.1 ([#455](https://github.com/stac-utils/pystac/pull/455))

## [v1.0.0-beta.3]

### Added

- Summaries for View Geometry, Projection, and Scientific extensions ([#372](https://github.com/stac-utils/pystac/pull/372))
- Raster extension support ([#364](https://github.com/stac-utils/pystac/issues/364))
- solar_illumination field in eo extension ([#356](https://github.com/stac-utils/pystac/issues/356))
- Added `Link.canonical` static method for creating links with "canonical" rel type ([#351](https://github.com/stac-utils/pystac/pull/351))
- Added `RelType` enum containing common `rel` values ([#351](https://github.com/stac-utils/pystac/pull/351))
- Added support for summaries ([#264](https://github.com/stac-utils/pystac/pull/264))

### Fixed

- Links to STAC Spec point to latest supported version ([#368](https://github.com/stac-utils/pystac/pull/368))
- Links to STAC Extension pages point to repos in `stac-extensions` GitHub org ([#368](https://github.com/stac-utils/pystac/pull/368))
- Collection assets ([#373](https://github.com/stac-utils/pystac/pull/373))

### Removed

- Two v0.6.0 examples from the test suite ([#373](https://github.com/stac-utils/pystac/pull/373))

## [v1.0.0-beta.2]

### Changed

- Split `DefaultStacIO`'s reading and writing into two methods to allow subclasses to use the default link resolution behavior ([#354](https://github.com/stac-utils/pystac/pull/354))
- Increased test coverage for the pointcloud extension ([#352](https://github.com/stac-utils/pystac/pull/352))

### Fixed

- Reading json without orjson ([#348](https://github.com/stac-utils/pystac/pull/348))

### Removed

- Removed type information from docstrings, since it is redundant with function type
  annotations ([#342](https://github.com/stac-utils/pystac/pull/342))

## [v1.0.0-beta.1]

### Added

- Added type annotations across the library ([#309](https://github.com/stac-utils/pystac/pull/309))
- Added assets to collections ([#309](https://github.com/stac-utils/pystac/pull/309))
- `item_assets` extension ([#309](https://github.com/stac-utils/pystac/pull/309))
- `datacube` extension ([#309](https://github.com/stac-utils/pystac/pull/309))
- Added specific errors: `ExtensionAlreadyExistsError`, `ExtensionTypeError`, and `RequiredPropertyMissing`; moved custom exceptions to `pystac.errors` ([#309](https://github.com/stac-utils/pystac/pull/309))

### Fixed

- Validation checks in a few tests ([#346](https://github.com/stac-utils/pystac/pull/346))

### Changed

- API change: The extension API changed significantly. See ([#309](https://github.com/stac-utils/pystac/pull/309)) for more details.
- API change: Refactored the global STAC_IO object to an instance-specific `StacIO` implementation. ([#309](https://github.com/stac-utils/pystac/pull/309))
- Asset.get_absolute_href returns None if no absolute href can be inferred (previously the relative href that was passed in was returned) ([#309](https://github.com/stac-utils/pystac/pull/309))

### Removed

- Removed `properties` from Collections ([#309](https://github.com/stac-utils/pystac/pull/309))
- Removed `LinkMixin`, and implemented those methods on `STACObject` directly. STACObject was the only class using LinkMixin and this should not effect users ([#309](https://github.com/stac-utils/pystac/pull/309)
- Removed `single-file-stac` extension; this extension is being removed in favor of ItemCollection usage ([#309](https://github.com/stac-utils/pystac/pull/309)

### Deprecated

- Deprecated `STAC_IO` in favor of new `StacIO` class. `STAC_IO` will be removed in
  v1.0.0. ([#309](https://github.com/stac-utils/pystac/pull/309))

## [v0.5.6]

### Added

- HIERARCHICAL_LINKS array constant of all the types of hierarchical links (self is not included) ([#290](https://github.com/stac-utils/pystac/pull/290))

### Fixed

- Fixed error when accessing the statistics attribute of the pointcloud extension when no statistics were defined ([#282](https://github.com/stac-utils/pystac/pull/282))
- Fixed exception being thrown when calling set_self_href on items with assets that have relative hrefs ([#291](https://github.com/stac-utils/pystac/pull/291))

### Changed

- Link behavior - link URLs can be either relative or absolute. Hierarchical (e.g., parent, child) links are made relative or absolute based on the value of the root catalog's `catalog_type` field ([#290](https://github.com/stac-utils/pystac/pull/290))
- Internal self hrefs are set automatically when adding Items or Children to an existing catalog. This removes the need to call `normalize_hrefs` or manual setting of the hrefs for newly added STAC objects ([#294](https://github.com/stac-utils/pystac/pull/294))
- Catalog.generate_subcatalogs is an order of magnitude faster ([#295](https://github.com/stac-utils/pystac/pull/295))

### Removed

- Removed LinkType class and the `link_type` field from links ([#290](https://github.com/stac-utils/pystac/pull/290))

## [v0.5.5]

### Added

- Added support for STAC file extension ([#270](https://github.com/stac-utils/pystac/pull/270))

### Fixed

- Fix handling of optional properties when using apply on view extension ([#259](https://github.com/stac-utils/pystac/pull/259))
- Fixed issue with setting None into projection extension fields that are not required breaking validation ([#269](https://github.com/stac-utils/pystac/pull/269))

### Changed

- Subclass relevant classes from `enum.Enum`. This allows iterating over the class' contents. The `__str__` method is overwritten so this should not break backwards compatibility. ([#261](https://github.com/stac-utils/pystac/pull/261))
- Extract method to correctly handle setting properties in Item/Asset for ItemExtensions ([#272](https://github.com/stac-utils/pystac/pull/272))

## [v0.5.4]

### Added

- SAT Extension ([#236](https://github.com/stac-utils/pystac/pull/236))
- Add support for the scientific extension. ([#199](https://github.com/stac-utils/pystac/pull/199))

### Fixed

- Fix unexpected behaviour of `generate_subcatalogs` ([#241](https://github.com/stac-utils/pystac/pull/241))
- Get eo bands defined in assets only ([#243](https://github.com/stac-utils/pystac/pull/243))
- Collection TemporalExtent can be open ended ([#247](https://github.com/stac-utils/pystac/pull/247))
- Make asset HREFs relative or absolute based on CatalogType during save ([#251](https://github.com/stac-utils/pystac/pull/251))

### Changed

- Be more strict with CatalogType in `Catalog.save` ([#244](https://github.com/stac-utils/pystac/pull/244))


## [v0.5.3]

### Added

- Added support for the pointcloud extension ([#176](https://github.com/stac-utils/pystac/pull/176))
- Added support for the version extension ([#193](https://github.com/stac-utils/pystac/pull/193))
- Added support for the SAR extension ([#203](https://github.com/stac-utils/pystac/pull/203))
- Added the capability to more flexibly organize STACs using `normalize_hrefs` ([#219](https://github.com/stac-utils/pystac/pull/219))
- Added a 'generate_subcatalogs' to Catalog to allow for subcatalogs to be created by using item properties via a template string ([#219](https://github.com/stac-utils/pystac/pull/219))
- Added 'from_items' method to Extent ([#223](https://github.com/stac-utils/pystac/pull/223))
- Added a `catalog_type` property to track the CatalogType of read in or previously saved catalogs ([#224](https://github.com/stac-utils/pystac/pull/224))
- Added a tutorial for creating Landsat 8 STACs ([#181](https://github.com/stac-utils/pystac/pull/181))
- Added codespell to CI ([#206](https://github.com/stac-utils/pystac/pull/206))
- Added more testing to Links ([#211](https://github.com/stac-utils/pystac/pull/211))

### Fixed

- Fixed issue that can cause infinite recursion during full resolve ([#204](https://github.com/stac-utils/pystac/pull/193))
- Fixed issue that required label_classes in label items ([#201](https://github.com/stac-utils/pystac/pull/201))
- Fixed issue that caused geometries and bboxes produced by Shapely to fail PySTAC's validaton ([#201](https://github.com/stac-utils/pystac/pull/201))
- Allow for path prefixes like /vsitar/ ([#208](https://github.com/stac-utils/pystac/pull/208))
- Fix Item set_self_href to ensure item asset locations do not break ([#226](https://github.com/stac-utils/pystac/pull/226))
- Fixed an incorrect exception being thrown from Link.get_href() if there is no target_href ([#201](https://github.com/stac-utils/pystac/pull/201))
- Fixed issue where 0.9.0 items were executing the commons extension logic when they shouldn't ([#221](https://github.com/stac-utils/pystac/pull/221))
- Fixed issue where cloned assets did not have their owning Items set ([#228](https://github.com/stac-utils/pystac/pull/228))
- Fixed issue that caused make_asset_hrefs_relative to produce incorrect HREFs when asset HREFs were already relative ([#229](https://github.com/stac-utils/pystac/pull/229))
- Improve error handling when accidentally importing a Collection with Catalog ([#186](https://github.com/stac-utils/pystac/issues/186))
- Fixed spacenet tutorial bbox issue ([#201](https://github.com/stac-utils/pystac/pull/201))
- Fix formatting of error message in stac_validator ([#190](https://github.com/stac-utils/pystac/pull/204))
- Fixed typos ([#192](https://github.com/stac-utils/pystac/pull/192), [#195](https://github.com/stac-utils/pystac/pull/195))

### Changed

- Refactor caching to utilize HREFs and parent IDs. STAC objects now no longer need unique IDs to work with PySTAC ([#214](https://github.com/stac-utils/pystac/pull/214), [#160](https://github.com/stac-utils/pystac/issues/160))
- Allow a user to pass a single list as bbox and interval for `SpatialExtent` and `TemporalExtent` ([#201](https://github.com/stac-utils/pystac/pull/201), fixes [#198](https://github.com/stac-utils/pystac/issues/198))

## [v0.5.2]

Thank you to all the new contributors that contributed during STAC Sprint 6!

### Added

- Added support for the timestamps extension([#161](https://github.com/stac-utils/pystac/pull/161))
- `update_extent_from_items` method to Collection for updating Extent objects within a collection based on the contained items. ([#168](https://github.com/stac-utils/pystac/pull/168))
- `validate_all` method to Catalogs (and by inheritance collections) for validating all catalogs, collections and items contained in that catalog ([#162](https://github.com/azavea/pystac/pull/162))
- `validate_all` method to pystac.validdation for validating all catalogs, collections and items contained in STAC JSON dicts across STAC versions. ([#162](https://github.com/azavea/pystac/pull/162))
- Additional test coverage. ([#165](https://github.com/azavea/pystac/pull/165), [#171](https://github.com/azavea/pystac/pull/171))
- Added codecov to CI ([#163](https://github.com/stac-utils/pystac/pull/164))

### Fixed

- Fix bug that caused get_children to miss some links. ([#172](https://github.com/stac-utils/pystac/pull/172))
- Fixed bug in ExtensionIndex that was causing errors when trying to read help() for that object ([#159](https://github.com/stac-utils/pystac/pull/159))

### Changed

- Remove spaces in CBERS test library ([#157](https://github.com/stac-utils/pystac/pull/157))
- Changed some unit test assertions for better error messages ([#158](https://github.com/stac-utils/pystac/pull/158))
- Moved PySTAC to the [stac-utils](https://github.com/stac-utils) GitHub organization.

## [v0.5.1]

### Added

- A tutorial for creating extensions ([#150](https://github.com/azavea/pystac/pull/150))

### Fixed

- Fixed Satellite extension ID, using `sat` instead of `satellite` ([#146](https://github.com/azavea/pystac/pull/146), [#147](https://github.com/azavea/pystac/pull/147))

## [v0.5.0]

### Added

- Added support for the Projection extension([#125](https://github.com/azavea/pystac/pull/125))
- Add support for Item Asset properties ([#127](https://github.com/azavea/pystac/pull/127))
- Added support for dynamically changing the STAC version via `pystac.set_stac_version` and `pystac.get_stac_version` ([#130](https://github.com/azavea/pystac/pull/130))
- Added support for prerelease versions in version comparisons for the `pystac.serialization.identify` package ([#138](https://github.com/azavea/pystac/pull/138))
- Added validation for PySTAC STACObjects as well as arbitrary STAC JSON ([#139](https://github.com/azavea/pystac/pull/139))
- Added the ability to read HTTP and HTTPS uris by default ([#139](https://github.com/azavea/pystac/pull/139))

### Changed

- Clarification on null geometries, making bbox not required if a null geometry is used. ([#123](https://github.com/azavea/pystac/pull/123))
- Multiple extents (bounding boxes / intervals) are allowed per Collection ([#123](https://github.com/azavea/pystac/pull/123))
- Moved eo:gsd from eo extension to core gsd field in Item common metadata ([#123](https://github.com/azavea/pystac/pull/123))
asset extension renamed to item-assets and renamed assets field in Collections to item_assets ([#123](https://github.com/azavea/pystac/pull/123))
- `get_asset_bands` and `set_asset_bands` were renamed `get_bands` and `set_bands` and follow the new item asset property access pattern.
- Modified the `single-file-stac` extension to extend `Catalog` ([#128](https://github.com/azavea/pystac/pull/128))

### Removed

- ItemCollection was removed. ([#123](https://github.com/azavea/pystac/pull/123))
- The commons extension was removed. Collection properties will still be merged for pre-1.0.0-beta.1 items where appropriate ([#129](https://github.com/azavea/pystac/pull/129))
- Removed `pystac.STAC_VERSION`. See addition of `get_stac_version` above. ([#130](https://github.com/azavea/pystac/pull/130))

## [v0.4.0]

The two major changes for this release are:
- Upgrade to STAC 0.9.0
- Refactor the extensions API to accommodate items that implement multiple extensions (e.g. `eo` and `view`)

See the [stac-spec 0.9.0 changelog](https://github.com/radiantearth/stac-spec/blob/v0.9.0/CHANGELOG.md) and issue [#65](https://github.com/azavea/pystac/issues/65) for more information.

### API Changes

These are the major API changes that will have to be accounted for when upgrading PySTAC:

#### Extensions are wrappers around Catalogs, Collection and Items, and no longer inherit.

This change affects the two extensions that were implemented for Item - `EOItem` and `LabelItem`
have become `EOItemExt` and `LabelItemExt`, and no longer inherit from Item.

This change was motivated by the 0.9 change that split some properties out from `eo` into
the `view` extension. If we kept an inheritance-based extension architecture, we would not
be able to account well for these new items that implemented both the `eo` and `view` extensions.

See the [Extensions section](https://pystac.readthedocs.io/en/0.4/concepts.html#extensions) in the
documentation for more information on the new way to use extensions.

#### Extensions have moved to their own package:
- `pystac.label` -> `pystac.extensions.label`
- `pystac.eo` -> `pystac.extensions.eo`
- `pystac.single_file_stac` -> `pystac.extensions.single_file_stac`

### Added

- `pystac.read_file` as a convenience function for reading in a STACObject from a file at a URI which delegates to `STACObject.from_file`.
- `pystac.read_file` as a convenience function for reading in a STACObject from a file at a URI.
- Added support for the [view](https://github.com/radiantearth/stac-spec/tree/v0.9.0/extensions/view) extension.
- Added support for the [commons](https://github.com/radiantearth/stac-spec/tree/v0.9.0/extensions/commons) extension.

### Changed
- Migrated CI workflows from Travis CI to GitHub Actions [#108](https://github.com/azavea/pystac/pull/108)
- Dropped support for Python 3.5 [#108](https://github.com/azavea/pystac/pull/108)

- Extension classes for label, eo and single-file-stac were moved to the `pystac.extensions` package.
- the eo and label extensions changed from being a subclass of Item to wrapping items. __Note__: This is a major change in the API for dealing with extensions. See the note below for more information.
- Renamed the class that enumerates extension names from `Extension` to `Extensions`
- Asset properties always return a dict instead of being None for Assets that have non-core properties.
- The `Band` constructor in the EO extension changed to taking a dict. To create a band from property values,
use `Band.create`


## [v0.3.4] - 2020-06-20

### Changed

- Further narrow version for SAR extension [#85](https://github.com/azavea/pystac/pull/85)

### Fixed

- Fixed issue with reading ItemCollections directly. [#86](https://github.com/azavea/pystac/pull/86)
- Fix bug in `make_absolute_href` [#94](https://github.com/azavea/pystac/pull/94)
- Fixed issues with `fully_resolve` [#98](https://github.com/azavea/pystac/pull/98)
- Fixed a bug when root link was not set [#100](https://github.com/azavea/pystac/pull/100)

## [v0.3.3] - 2020-02-05

### Added

- Allow for backwards compatibility for reading STAC [#77](https://github.com/azavea/pystac/pull/70)

### Fixed

- Fix issue with multiple collection reads per item [#79](https://github.com/azavea/pystac/pull/79)
- Fix issue with iteration of children in `catalog.walk` [#78](https://github.com/azavea/pystac/pull/78)
- Allow v0.7.0 sar items to fit in version range [#80](https://github.com/azavea/pystac/pull/80)

## [v0.3.2] - 2020-01-28

### Added

- Add functionality for identifying STAC JSON information [#50](https://github.com/azavea/pystac/pull/50)

### Fixed

- Documentation improvements [#44](https://github.com/azavea/pystac/pull/44)
- Updated MediaTypes to reflect correct GeoTIFF and COG names [#66](https://github.com/azavea/pystac/pull/66)
- Fix utils to work with windows paths. [#68](https://github.com/azavea/pystac/pull/68)
- Modified output datetime strings to ISO8601. [#69](https://github.com/azavea/pystac/pull/69)
- Respect tzinfo in the provided datetime [#70](https://github.com/azavea/pystac/pull/70)
- Set asset owner to item when reading in items.[#71](https://github.com/azavea/pystac/pull/71)
- Fixed catalog and collection clone logic to avoid dupliction root link [#72](https://github.com/azavea/pystac/pull/72)

## [v0.3.1] - 2019-11-04

### Added

- Add methods for removing single items and children from catalogs.
- Add methods for removing objects from the ResolvedObjectCache.

### Fixed

- Fixed issue where cleared items and children were still in the root object cache.

### Changed

- Moved STAC version to 0.8.1
- LabelItem reduced validation as there is some confusion on how segmentation classes

## [v0.3.0] - 2019-10-31

Initial release.

[Unreleased]: <https://github.com/stac-utils/pystac/compare/v1.0.0-rc.3..main>
[v1.0.0-rc.3]: <https://github.com/stac-utils/pystac/compare/v1.0.0-rc.2..v1.0.0-rc.3>
[v1.0.0-rc.2]: <https://github.com/stac-utils/pystac/compare/v1.0.0-rc.1..v1.0.0-rc.2>
[v1.0.0-rc.1]: <https://github.com/stac-utils/pystac/compare/v1.0.0-beta.3..v1.0.0-rc.1>
[v1.0.0-beta.3]: <https://github.com/stac-utils/pystac/compare/v1.0.0-beta.2..v1.0.0-beta.3>
[v1.0.0-beta.2]: <https://github.com/stac-utils/pystac/compare/v1.0.0-beta.1..v1.0.0-beta.2>
[v1.0.0-beta.1]: <https://github.com/stac-utils/pystac/compare/v0.5.6..v1.0.0-beta.1>
[v0.5.6]: <https://github.com/stac-utils/pystac/compare/v0.5.5..v0.5.6>
[v0.5.5]: <https://github.com/stac-utils/pystac/compare/v0.5.4..v0.5.5>
[v0.5.4]: <https://github.com/stac-utils/pystac/compare/v0.5.3..v0.5.4>
[v0.5.3]: <https://github.com/stac-utils/pystac/compare/v0.5.2..v0.5.3>
[v0.5.2]: <https://github.com/stac-utils/pystac/compare/v0.5.1..v0.5.2>
[v0.5.1]: <https://github.com/stac-utils/pystac/compare/v0.5.0..v0.5.1>
[v0.5.0]: <https://github.com/stac-utils/pystac/compare/v0.4.0..v0.5.0>
[v0.4.0]: <https://github.com/stac-utils/pystac/compare/v0.3.4..v0.4.0>
[v0.3.4]: <https://github.com/stac-utils/pystac/compare/v0.3.3..v0.3.4>
[v0.3.3]: <https://github.com/stac-utils/pystac/compare/v0.3.2..v0.3.3>
[v0.3.2]: <https://github.com/stac-utils/pystac/compare/v0.3.1..v0.3.2>
[v0.3.1]: <https://github.com/stac-utils/pystac/compare/v0.3.0..v0.3.1>
[v0.3.0]: <https://github.com/stac-utils/pystac/tree/v0.3.0><|MERGE_RESOLUTION|>--- conflicted
+++ resolved
@@ -11,15 +11,12 @@
 - Migration for `sar:type` -> `sar:product_type` and `sar:polarization` ->
   `sar:polarizations` for pre-0.9 catalogs
   ([#556](https://github.com/stac-utils/pystac/pull/556))
-<<<<<<< HEAD
 - Migration from `eo:epsg` -> `proj:epsg` for pre-0.9 catalogs ([#557](https://github.com/stac-utils/pystac/pull/557))
-=======
 - Collection summaries for Point Cloud Extension ([#558](https://github.com/stac-utils/pystac/pull/558))
 - `PhenomenologyType` enum for recommended values of `pc:type` & `SchemaType` enum for
   valid values of `type` in [Point Cloud Schema
   Objects](https://github.com/stac-extensions/pointcloud#schema-object)
   ([#548](https://github.com/stac-utils/pystac/pull/548))
->>>>>>> 660fd9a3
 
 ### Removed
 
